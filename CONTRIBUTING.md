--- conflicted
+++ resolved
@@ -42,7 +42,10 @@
 ./gradlew test
 ```
 
-<<<<<<< HEAD
+### Benchmarks
+
+The project in the `benchmarks` subdirectory uses [JMH](https://openjdk.java.net/projects/code-tools/jmh/) to generate performance metrics for the SDK. This is run as a CI job, and can also be run manually by running `make` within `benchmarks` and then inspecting `build/reports/jmh`.
+
 ## Coding best practices
 
 ### Logging
@@ -54,12 +57,8 @@
 2. Use parameterized messages (`Logger.MAIN.info("The value is {}", someValue)`) rather than string concatenation (`Logger.MAIN.info("The value is " + someValue)`). This avoids the overhead of string concatenation if the logger is not enabled for that level. If computing the value is an expensive operation, and it is _only_ relevant for logging, consider implementing that computation via a custom `toString()` method on some wrapper type so that it will be done lazily only if the log level is enabled.
 
 3. Exception stacktraces should only be logged at debug level. For instance: `Logger.MAIN.warn("An error happened: {}", ex.toString()); Logger.MAIN.debug(ex.toString(), ex)`. Also, consider whether the stacktrace would be at all meaningful in this particular context; for instance, in a `try` block around a network I/O operation, the stacktrace would only tell us (a) some internal location in Java standard libraries and (b) the location in our own code where we tried to do the operation; (a) is very unlikely to tell us anything that the exception's type and message doesn't already tell us, and (b) could be more clearly communicated by just writing a specific log message.
-=======
-### Benchmarks
 
-The project in the `benchmarks` subdirectory uses [JMH](https://openjdk.java.net/projects/code-tools/jmh/) to generate performance metrics for the SDK. This is run as a CI job, and can also be run manually by running `make` within `benchmarks` and then inspecting `build/reports/jmh`.
-
-## Code coverage
+### Code coverage
 
 It is important to keep unit test coverage as close to 100% as possible in this project.
 
@@ -67,5 +66,4 @@
 
 * Mark the code with an explanatory comment beginning with "COVERAGE:".
 
-The current coverage report can be observed by running `./gradlew jacocoTestReport` and viewing `build/reports/jacoco/test/html/index.html`. This report is also produced as an artifact of the CircleCI build for the most recent Java version.
->>>>>>> 6ddb11b2
+The current coverage report can be observed by running `./gradlew jacocoTestReport` and viewing `build/reports/jacoco/test/html/index.html`. This report is also produced as an artifact of the CircleCI build for the most recent Java version.