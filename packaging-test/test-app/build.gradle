
buildscript {
    repositories {
        jcenter()
        mavenCentral()
    }
}

plugins {
    id "java"
    id "java-library"
    id "biz.aQute.bnd.builder" version "5.0.1"
    id "com.athaydes.osgi-run" version "1.6.0"
}

repositories {
    mavenCentral()
}

allprojects {
    group = "com.launchdarkly"
    version = "1.0.0"
    archivesBaseName = 'test-app-bundle'
    sourceCompatibility = 1.7
    targetCompatibility = 1.7
}

dependencies {
    // Note, the SDK build must have already been run before this, since we're using its product as a dependency
    implementation fileTree(dir: "../../build/libs", include: "launchdarkly-java-server-sdk-*-thin.jar")
    implementation "com.google.code.gson:gson:2.7"
    implementation "org.slf4j:slf4j-api:1.7.22"
    implementation "org.osgi:osgi_R4_core:1.0"
    osgiRuntime "org.slf4j:slf4j-simple:1.7.22"
}

jar {
    bnd(
<<<<<<< HEAD
        'Bundle-Activator': 'testapp.TestAppOsgiEntryPoint',
        'Import-Package': 'com.launchdarkly.sdk,com.launchdarkly.sdk.json' +
            ',com.launchdarkly.sdk.server,org.slf4j' +
            ',org.osgi.framework' +
            ',com.google.gson;resolution:=optional'
=======
        // This consumer-policy directive completely turns off version checking for the test app's
        // OSGi imports, so for instance if the app uses version 2.x of package P, the import will
        // just be for p rather than p;version="[2.x,3)". One wouldn't normally do this, but we
        // need to be able to run the CI tests for snapshot/beta versions, and bnd does not handle
        // those correctly (5.0.0-beta1 will become "[5.0.0,6)" which will not work because the
        // beta is semantically *before* 5.0.0).
        '-consumer-policy': '',
        'Bundle-Activator': 'testapp.TestAppOsgiEntryPoint'
>>>>>>> 5d5e3cba
    )
}

runOsgi {
    bundles = [ ]  // we don't need a CLI or anything like that - just the SLF4j dependency shown above
}<|MERGE_RESOLUTION|>--- conflicted
+++ resolved
@@ -36,13 +36,6 @@
 
 jar {
     bnd(
-<<<<<<< HEAD
-        'Bundle-Activator': 'testapp.TestAppOsgiEntryPoint',
-        'Import-Package': 'com.launchdarkly.sdk,com.launchdarkly.sdk.json' +
-            ',com.launchdarkly.sdk.server,org.slf4j' +
-            ',org.osgi.framework' +
-            ',com.google.gson;resolution:=optional'
-=======
         // This consumer-policy directive completely turns off version checking for the test app's
         // OSGi imports, so for instance if the app uses version 2.x of package P, the import will
         // just be for p rather than p;version="[2.x,3)". One wouldn't normally do this, but we
@@ -50,8 +43,11 @@
         // those correctly (5.0.0-beta1 will become "[5.0.0,6)" which will not work because the
         // beta is semantically *before* 5.0.0).
         '-consumer-policy': '',
-        'Bundle-Activator': 'testapp.TestAppOsgiEntryPoint'
->>>>>>> 5d5e3cba
+        'Bundle-Activator': 'testapp.TestAppOsgiEntryPoint',
+        'Import-Package': 'com.launchdarkly.sdk,com.launchdarkly.sdk.json' +
+            ',com.launchdarkly.sdk.server,org.slf4j' +
+            ',org.osgi.framework' +
+            ',com.google.gson;resolution:=optional'
     )
 }
 
