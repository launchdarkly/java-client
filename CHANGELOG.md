--- conflicted
+++ resolved
@@ -2,7 +2,6 @@
 
 All notable changes to the LaunchDarkly Java SDK will be documented in this file. This project adheres to [Semantic Versioning](http://semver.org).
 
-<<<<<<< HEAD
 ## [5.1.0] - 2020-09-04
 ### Added:
 - The `TestData` class in `com.launchdarkly.sdk.server.integrations` is a new way to inject feature flag data programmatically into the SDK for testing—either with fixed values for each flag, or with targets and/or rules that can return different values for different users. Unlike `FileData`, this mechanism does not use any external resources, only the data that your test code has provided.
@@ -87,13 +86,12 @@
 - All types and methods that were deprecated as of Java SDK 4.13.0 have been removed. This includes many `LDConfig.Builder()` methods, which have been replaced by the modular configuration syntax that was already added in the 4.12.0 and 4.13.0 releases. See the [migration guide](https://docs.launchdarkly.com/sdk/server-side/java/migration-4-to-5) for details on how to update your configuration code if you were using the older syntax.
 - The Redis integration is no longer built into the main SDK library. See: https://github.com/launchdarkly/java-server-sdk-redis
 - The deprecated New Relic integration has been removed.
-=======
+
 ## [4.14.4] - 2020-09-28
 ### Fixed:
 - Restored compatibility with Java 7. A transitive dependency that required Java 8 had accidentally been included, and the CI build did not detect this because the tests were being run in Java 8 even though the compiler target was 7. CI builds now verify that the SDK really can run in Java 7. This fix is only for 4.x; the 5.x SDK still does not support Java 7.
 - Bumped OkHttp version to 3.12.12 to avoid a crash on Java 8u252.
 - Removed an obsolete comment that said the `trackMetric` method was not yet supported by the LaunchDarkly service; it is.
->>>>>>> 72ac9815
 
 ## [4.14.3] - 2020-09-03
 ### Fixed:
