--- conflicted
+++ resolved
@@ -2,7 +2,6 @@
 
 All notable changes to the LaunchDarkly Java SDK will be documented in this file. This project adheres to [Semantic Versioning](http://semver.org).
 
-<<<<<<< HEAD
 ## [5.0.2] - 2020-06-25
 ### Changed:
 - It is no longer necessary to set `StreamingDataSourceBuilder.pollingBaseURI` if you are also setting `baseURI`. This is due to a change in how the LaunchDarkly streaming service works. The setter method still exists, but no longer has any effect and will be deprecated in a future release.
@@ -68,11 +67,10 @@
 - All types and methods that were deprecated as of Java SDK 4.13.0 have been removed. This includes many `LDConfig.Builder()` methods, which have been replaced by the modular configuration syntax that was already added in the 4.12.0 and 4.13.0 releases. See the [migration guide](https://docs.launchdarkly.com/sdk/server-side/java/migration-4-to-5) for details on how to update your configuration code if you were using the older syntax.
 - The Redis integration is no longer built into the main SDK library. See: https://github.com/launchdarkly/java-server-sdk-redis
 - The deprecated New Relic integration has been removed.
-=======
+
 ## [4.14.1] - 2020-08-04
 ### Fixed:
 - Deserializing `LDUser` from JSON using Gson resulted in an object that had nulls in some fields where nulls were not expected, which could cause null pointer exceptions later. While there was no defined behavior for deserializing users in the 4.x SDK (it is supported in 5.0 and above), it was simple to fix. Results of deserializing with any other JSON framework are undefined. ([#199](https://github.com/launchdarkly/java-server-sdk/issues/199))
->>>>>>> 2d0d5cdc
 
 ## [4.14.0] - 2020-05-13
 ### Added:
