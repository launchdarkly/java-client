package com.launchdarkly.client;

import com.google.common.annotations.VisibleForTesting;
import com.google.common.io.Files;
import com.launchdarkly.client.interfaces.VersionedData;
import com.launchdarkly.client.interfaces.VersionedDataKind;

import org.slf4j.Logger;
import org.slf4j.LoggerFactory;

import java.io.File;
import java.io.IOException;
import java.net.URI;
import java.util.HashMap;
import java.util.Map;

<<<<<<< HEAD
import static com.launchdarkly.client.DataModel.DataKinds.FEATURES;
import static com.launchdarkly.client.DataModel.DataKinds.SEGMENTS;
=======
import static com.launchdarkly.client.JsonHelpers.gsonInstance;
>>>>>>> fba97c3e
import static com.launchdarkly.client.Util.configureHttpClientBuilder;
import static com.launchdarkly.client.Util.getHeadersBuilderFor;
import static com.launchdarkly.client.Util.shutdownHttpClient;

import okhttp3.Cache;
import okhttp3.Headers;
import okhttp3.OkHttpClient;
import okhttp3.Request;
import okhttp3.Response;

/**
 * Implementation of getting flag data via a polling request. Used by both streaming and polling components.
 */
final class DefaultFeatureRequestor implements FeatureRequestor {
  private static final Logger logger = LoggerFactory.getLogger(DefaultFeatureRequestor.class);
  private static final String GET_LATEST_FLAGS_PATH = "/sdk/latest-flags";
  private static final String GET_LATEST_SEGMENTS_PATH = "/sdk/latest-segments";
  private static final String GET_LATEST_ALL_PATH = "/sdk/latest-all";
  private static final long MAX_HTTP_CACHE_SIZE_BYTES = 10 * 1024 * 1024; // 10 MB
  
  @VisibleForTesting final URI baseUri;
  private final OkHttpClient httpClient;
  private final Headers headers;
  private final boolean useCache;

  DefaultFeatureRequestor(String sdkKey, HttpConfiguration httpConfig, URI baseUri, boolean useCache) {
    this.baseUri = baseUri;
    this.useCache = useCache;
    
    OkHttpClient.Builder httpBuilder = new OkHttpClient.Builder();
    configureHttpClientBuilder(httpConfig, httpBuilder);
    this.headers = getHeadersBuilderFor(sdkKey, httpConfig).build();

    // HTTP caching is used only for FeatureRequestor. However, when streaming is enabled, HTTP GETs
    // made by FeatureRequester will always guarantee a new flag state, so we disable the cache.
    if (useCache) {
      File cacheDir = Files.createTempDir();
      Cache cache = new Cache(cacheDir, MAX_HTTP_CACHE_SIZE_BYTES);
      httpBuilder.cache(cache);
    }

    httpClient = httpBuilder.build();
  }

  public void close() {
    shutdownHttpClient(httpClient);
  }
  
  public DataModel.FeatureFlag getFlag(String featureKey) throws IOException, HttpErrorException {
    String body = get(GET_LATEST_FLAGS_PATH + "/" + featureKey);
<<<<<<< HEAD
    return config.gson.fromJson(body, DataModel.FeatureFlag.class);
=======
    return gsonInstance().fromJson(body, FeatureFlag.class);
>>>>>>> fba97c3e
  }

  public DataModel.Segment getSegment(String segmentKey) throws IOException, HttpErrorException {
    String body = get(GET_LATEST_SEGMENTS_PATH + "/" + segmentKey);
<<<<<<< HEAD
    return config.gson.fromJson(body, DataModel.Segment.class);
=======
    return gsonInstance().fromJson(body, Segment.class);
>>>>>>> fba97c3e
  }

  public AllData getAllData() throws IOException, HttpErrorException {
    String body = get(GET_LATEST_ALL_PATH);
    return gsonInstance().fromJson(body, AllData.class);
  }
  
  static Map<VersionedDataKind<?>, Map<String, ? extends VersionedData>> toVersionedDataMap(AllData allData) {
    Map<VersionedDataKind<?>, Map<String, ? extends VersionedData>> ret = new HashMap<>();
    ret.put(FEATURES, allData.flags);
    ret.put(SEGMENTS, allData.segments);
    return ret;
  }
  
  private String get(String path) throws IOException, HttpErrorException {
    Request request = new Request.Builder()
        .url(baseUri.resolve(path).toURL())
        .headers(headers)
        .get()
        .build();

    logger.debug("Making request: " + request);

    try (Response response = httpClient.newCall(request).execute()) {
      String body = response.body().string();

      if (!response.isSuccessful()) {
        throw new HttpErrorException(response.code());
      }
      logger.debug("Get flag(s) response: " + response.toString() + " with body: " + body);
      logger.debug("Network response: " + response.networkResponse());
      if (useCache) {
        logger.debug("Cache hit count: " + httpClient.cache().hitCount() + " Cache network Count: " + httpClient.cache().networkCount());
        logger.debug("Cache response: " + response.cacheResponse());
      }

      return body;
    }
  }
}<|MERGE_RESOLUTION|>--- conflicted
+++ resolved
@@ -14,12 +14,9 @@
 import java.util.HashMap;
 import java.util.Map;
 
-<<<<<<< HEAD
 import static com.launchdarkly.client.DataModel.DataKinds.FEATURES;
 import static com.launchdarkly.client.DataModel.DataKinds.SEGMENTS;
-=======
 import static com.launchdarkly.client.JsonHelpers.gsonInstance;
->>>>>>> fba97c3e
 import static com.launchdarkly.client.Util.configureHttpClientBuilder;
 import static com.launchdarkly.client.Util.getHeadersBuilderFor;
 import static com.launchdarkly.client.Util.shutdownHttpClient;
@@ -70,20 +67,12 @@
   
   public DataModel.FeatureFlag getFlag(String featureKey) throws IOException, HttpErrorException {
     String body = get(GET_LATEST_FLAGS_PATH + "/" + featureKey);
-<<<<<<< HEAD
-    return config.gson.fromJson(body, DataModel.FeatureFlag.class);
-=======
-    return gsonInstance().fromJson(body, FeatureFlag.class);
->>>>>>> fba97c3e
+    return gsonInstance().fromJson(body, DataModel.FeatureFlag.class);
   }
 
   public DataModel.Segment getSegment(String segmentKey) throws IOException, HttpErrorException {
     String body = get(GET_LATEST_SEGMENTS_PATH + "/" + segmentKey);
-<<<<<<< HEAD
-    return config.gson.fromJson(body, DataModel.Segment.class);
-=======
-    return gsonInstance().fromJson(body, Segment.class);
->>>>>>> fba97c3e
+    return gsonInstance().fromJson(body, DataModel.Segment.class);
   }
 
   public AllData getAllData() throws IOException, HttpErrorException {
