package com.launchdarkly.client;

import com.google.common.io.Files;

import org.slf4j.Logger;
import org.slf4j.LoggerFactory;

import java.io.File;
import java.io.IOException;
import java.net.URI;
import java.util.HashMap;
import java.util.Map;

import static com.launchdarkly.client.Util.configureHttpClientBuilder;
import static com.launchdarkly.client.Util.getHeadersBuilderFor;
import static com.launchdarkly.client.Util.shutdownHttpClient;
import static com.launchdarkly.client.VersionedDataKind.FEATURES;
import static com.launchdarkly.client.VersionedDataKind.SEGMENTS;

import okhttp3.Cache;
import okhttp3.OkHttpClient;
import okhttp3.Request;
import okhttp3.Response;

/**
 * Implementation of getting flag data via a polling request. Used by both streaming and polling components.
 */
final class DefaultFeatureRequestor implements FeatureRequestor {
  private static final Logger logger = LoggerFactory.getLogger(DefaultFeatureRequestor.class);
  private static final String GET_LATEST_FLAGS_PATH = "/sdk/latest-flags";
  private static final String GET_LATEST_SEGMENTS_PATH = "/sdk/latest-segments";
  private static final String GET_LATEST_ALL_PATH = "/sdk/latest-all";
  private static final long MAX_HTTP_CACHE_SIZE_BYTES = 10 * 1024 * 1024; // 10 MB
  
  private final String sdkKey;
  private final LDConfig config;
  private final URI baseUri;
  private final OkHttpClient httpClient;
  private final boolean useCache;

  DefaultFeatureRequestor(String sdkKey, LDConfig config, URI baseUri, boolean useCache) {
    this.sdkKey = sdkKey;
    this.config = config; // this is no longer the source of truth for baseURI, but it can still affect HTTP behavior
    this.baseUri = baseUri;
    this.useCache = useCache;
    
    OkHttpClient.Builder httpBuilder = new OkHttpClient.Builder();
    configureHttpClientBuilder(config, httpBuilder);

    // HTTP caching is used only for FeatureRequestor. However, when streaming is enabled, HTTP GETs
    // made by FeatureRequester will always guarantee a new flag state, so we disable the cache.
    if (useCache) {
      File cacheDir = Files.createTempDir();
      Cache cache = new Cache(cacheDir, MAX_HTTP_CACHE_SIZE_BYTES);
      httpBuilder.cache(cache);
    }

    httpClient = httpBuilder.build();
  }

  public void close() {
    shutdownHttpClient(httpClient);
  }
  
  public FeatureFlag getFlag(String featureKey) throws IOException, HttpErrorException {
    String body = get(GET_LATEST_FLAGS_PATH + "/" + featureKey);
    return config.gson.fromJson(body, FeatureFlag.class);
  }

  public Segment getSegment(String segmentKey) throws IOException, HttpErrorException {
    String body = get(GET_LATEST_SEGMENTS_PATH + "/" + segmentKey);
    return config.gson.fromJson(body, Segment.class);
  }

  public AllData getAllData() throws IOException, HttpErrorException {
    String body = get(GET_LATEST_ALL_PATH);
    return config.gson.fromJson(body, AllData.class);
  }
  
  static Map<VersionedDataKind<?>, Map<String, ? extends VersionedData>> toVersionedDataMap(AllData allData) {
    Map<VersionedDataKind<?>, Map<String, ? extends VersionedData>> ret = new HashMap<>();
    ret.put(FEATURES, allData.flags);
    ret.put(SEGMENTS, allData.segments);
    return ret;
  }
  
  private String get(String path) throws IOException, HttpErrorException {
<<<<<<< HEAD
    Request request = new Request.Builder()
        .url(config.baseURI.resolve(path).toURL())
        .headers(getHeadersBuilderFor(sdkKey, config).build())
=======
    Request request = getRequestBuilder(sdkKey)
        .url(baseUri.resolve(path).toURL())
>>>>>>> a8d6a06b
        .get()
        .build();

    logger.debug("Making request: " + request);

    try (Response response = httpClient.newCall(request).execute()) {
      String body = response.body().string();

      if (!response.isSuccessful()) {
        throw new HttpErrorException(response.code());
      }
      logger.debug("Get flag(s) response: " + response.toString() + " with body: " + body);
      logger.debug("Network response: " + response.networkResponse());
      if (useCache) {
        logger.debug("Cache hit count: " + httpClient.cache().hitCount() + " Cache network Count: " + httpClient.cache().networkCount());
        logger.debug("Cache response: " + response.cacheResponse());
      }

      return body;
    }
  }
}<|MERGE_RESOLUTION|>--- conflicted
+++ resolved
@@ -85,14 +85,9 @@
   }
   
   private String get(String path) throws IOException, HttpErrorException {
-<<<<<<< HEAD
     Request request = new Request.Builder()
-        .url(config.baseURI.resolve(path).toURL())
+        .url(baseUri.resolve(path).toURL())
         .headers(getHeadersBuilderFor(sdkKey, config).build())
-=======
-    Request request = getRequestBuilder(sdkKey)
-        .url(baseUri.resolve(path).toURL())
->>>>>>> a8d6a06b
         .get()
         .build();
 
