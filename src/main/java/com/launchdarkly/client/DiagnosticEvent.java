package com.launchdarkly.client;

import com.launchdarkly.client.interfaces.DiagnosticDescription;
import com.launchdarkly.client.value.LDValue;
import com.launchdarkly.client.value.ObjectBuilder;

import java.util.List;

class DiagnosticEvent {
  final String kind;
  final long creationDate;
  final DiagnosticId id;

  DiagnosticEvent(String kind, long creationDate, DiagnosticId id) {
    this.kind = kind;
    this.creationDate = creationDate;
    this.id = id;
  }

  static class StreamInit {
    long timestamp;
    long durationMillis;
    boolean failed;

    StreamInit(long timestamp, long durationMillis, boolean failed) {
      this.timestamp = timestamp;
      this.durationMillis = durationMillis;
      this.failed = failed;
    }
  }

  static class Statistics extends DiagnosticEvent {

    final long dataSinceDate;
    final long droppedEvents;
    final long deduplicatedUsers;
    final long eventsInLastBatch;
    final List<StreamInit> streamInits;

    Statistics(long creationDate, DiagnosticId id, long dataSinceDate, long droppedEvents, long deduplicatedUsers,
      long eventsInLastBatch, List<StreamInit> streamInits) {
      super("diagnostic", creationDate, id);
      this.dataSinceDate = dataSinceDate;
      this.droppedEvents = droppedEvents;
      this.deduplicatedUsers = deduplicatedUsers;
      this.eventsInLastBatch = eventsInLastBatch;
      this.streamInits = streamInits;
    }
  }

  static class Init extends DiagnosticEvent {
    // Arbitrary limit to prevent custom components from injecting too much data into the configuration object
    private static final int MAX_COMPONENT_PROPERTY_LENGTH = 100;
    
    final DiagnosticSdk sdk;
    final LDValue configuration;
    final DiagnosticPlatform platform = new DiagnosticPlatform();

    Init(long creationDate, DiagnosticId diagnosticId, LDConfig config) {
      super("diagnostic-init", creationDate, diagnosticId);
      this.sdk = new DiagnosticSdk(config);
      this.configuration = getConfigurationData(config);
    }

<<<<<<< HEAD
    static LDValue getConfigurationData(LDConfig config) {
      ObjectBuilder builder = LDValue.buildObject();
      builder.put("customBaseURI", !(LDConfig.DEFAULT_BASE_URI.equals(config.baseURI)));
      builder.put("customEventsURI", !(LDConfig.DEFAULT_EVENTS_URI.equals(config.eventsURI)));
      builder.put("customStreamURI", !(LDConfig.DEFAULT_STREAM_URI.equals(config.streamURI)));
      builder.put("eventsCapacity", config.capacity);
      builder.put("connectTimeoutMillis", config.connectTimeoutUnit.toMillis(config.connectTimeout));
      builder.put("socketTimeoutMillis", config.socketTimeoutUnit.toMillis(config.socketTimeout));
      builder.put("eventsFlushIntervalMillis", config.flushInterval * 1000);
      builder.put("usingProxy", config.proxy != null);
      builder.put("usingProxyAuthenticator", config.proxyAuthenticator != null);
      builder.put("streamingDisabled", !config.stream);
      builder.put("usingRelayDaemon", config.useLdd);
      builder.put("offline", config.offline);
      builder.put("allAttributesPrivate", config.allAttributesPrivate);
      builder.put("pollingIntervalMillis", config.pollingIntervalMillis);
      builder.put("startWaitMillis", config.startWaitMillis);
      builder.put("samplingInterval", config.samplingInterval);
      builder.put("reconnectTimeMillis", config.reconnectTimeMs);
      builder.put("userKeysCapacity", config.userKeysCapacity);
      builder.put("userKeysFlushIntervalMillis", config.userKeysFlushInterval * 1000);
      builder.put("inlineUsersInEvents", config.inlineUsersInEvents);
      builder.put("diagnosticRecordingIntervalMillis", config.diagnosticRecordingIntervalMillis);
      mergeComponentProperties(builder, config.deprecatedFeatureStore, "dataStore");
      mergeComponentProperties(builder, config.dataStoreFactory, "dataStore");
      return builder.build();
    }
    
    // Attempts to add relevant configuration properties, if any, from a customizable component:
    // - If the component does not implement DiagnosticDescription, set the defaultPropertyName property to its class name.
    // - If it does implement DiagnosticDescription, call its describeConfiguration() method to get a value.
    //   Currently the only supported value is a string; the defaultPropertyName property will be set to this.
    //   In the future, we will support JSON objects so that our own components can report properties that are
    //   not in LDConfig.
    private static void mergeComponentProperties(ObjectBuilder builder, Object component, String defaultPropertyName) {
      if (component == null) {
        return;
      }
      if (!(component instanceof DiagnosticDescription)) {
        if (defaultPropertyName != null) {
          builder.put(defaultPropertyName, validateSimpleValue(LDValue.of(component.getClass().getSimpleName())));
=======
    @SuppressWarnings("unused") // fields are for JSON serialization only
    static class DiagnosticConfiguration {
      private final boolean customBaseURI;
      private final boolean customEventsURI;
      private final boolean customStreamURI;
      private final int eventsCapacity;
      private final int connectTimeoutMillis;
      private final int socketTimeoutMillis;
      private final long eventsFlushIntervalMillis;
      private final boolean usingProxy;
      private final boolean usingProxyAuthenticator;
      private final boolean streamingDisabled;
      private final boolean usingRelayDaemon;
      private final boolean offline;
      private final boolean allAttributesPrivate;
      private final long pollingIntervalMillis;
      private final long startWaitMillis;
      private final int samplingInterval;
      private final long reconnectTimeMillis;
      private final int userKeysCapacity;
      private final long userKeysFlushIntervalMillis;
      private final boolean inlineUsersInEvents;
      private final int diagnosticRecordingIntervalMillis;
      private final String featureStore;

      DiagnosticConfiguration(LDConfig config) {
        this.customBaseURI = !(LDConfig.DEFAULT_BASE_URI.equals(config.deprecatedBaseURI)); // TODO: get actual config from components
        this.customEventsURI = !(LDConfig.DEFAULT_EVENTS_URI.equals(config.eventsURI));
        this.customStreamURI = !(LDConfig.DEFAULT_STREAM_URI.equals(config.deprecatedStreamURI));
        this.eventsCapacity = config.capacity;
        this.connectTimeoutMillis = (int)config.connectTimeoutUnit.toMillis(config.connectTimeout);
        this.socketTimeoutMillis = (int)config.socketTimeoutUnit.toMillis(config.socketTimeout);
        this.eventsFlushIntervalMillis = config.flushInterval * 1000;
        this.usingProxy = config.proxy != null;
        this.usingProxyAuthenticator = config.proxyAuthenticator != null;
        this.streamingDisabled = !config.stream;
        this.usingRelayDaemon =
            config.dataSourceFactory == Components.externalUpdatesOnly() &&
            config.dataStoreFactory != null &&
            config.dataStoreFactory != Components.inMemoryDataStore();
        this.offline = config.offline;
        this.allAttributesPrivate = config.allAttributesPrivate;
        this.pollingIntervalMillis = config.deprecatedPollingIntervalMillis;
        this.startWaitMillis = config.startWaitMillis;
        this.samplingInterval = config.samplingInterval;
        this.reconnectTimeMillis = config.deprecatedReconnectTimeMs;
        this.userKeysCapacity = config.userKeysCapacity;
        this.userKeysFlushIntervalMillis = config.userKeysFlushInterval * 1000;
        this.inlineUsersInEvents = config.inlineUsersInEvents;
        this.diagnosticRecordingIntervalMillis = config.diagnosticRecordingIntervalMillis;
        if (config.deprecatedFeatureStore != null) {
          this.featureStore = config.deprecatedFeatureStore.getClass().getSimpleName();
        } else if (config.dataStoreFactory != null) {
          this.featureStore = config.dataStoreFactory.getClass().getSimpleName();
        } else {
          this.featureStore = Components.inMemoryDataStore().getClass().getSimpleName();
>>>>>>> 073b6030
        }
        return;
      }
      LDValue componentDesc = validateSimpleValue(((DiagnosticDescription)component).describeConfiguration());
      if (!componentDesc.isNull() && defaultPropertyName != null) {
        builder.put(defaultPropertyName, componentDesc);
      }
    }
    
    private static LDValue validateSimpleValue(LDValue value) {
      if (value != null && value.isString()) {
        if (value.stringValue().length() > MAX_COMPONENT_PROPERTY_LENGTH) {
          return LDValue.of(value.stringValue().substring(0, MAX_COMPONENT_PROPERTY_LENGTH)); 
        }
        return value;
      }
      return LDValue.ofNull();
    }
    
    static class DiagnosticSdk {
      final String name = "java-server-sdk";
      final String version = LDClient.CLIENT_VERSION;
      final String wrapperName;
      final String wrapperVersion;

      DiagnosticSdk(LDConfig config) {
        this.wrapperName = config.wrapperName;
        this.wrapperVersion = config.wrapperVersion;
      }
    }

    @SuppressWarnings("unused") // fields are for JSON serialization only
    static class DiagnosticPlatform {
      private final String name = "Java";
      private final String javaVendor = System.getProperty("java.vendor");
      private final String javaVersion = System.getProperty("java.version");
      private final String osArch = System.getProperty("os.arch");
      private final String osName = normalizeOsName(System.getProperty("os.name"));
      private final String osVersion = System.getProperty("os.version");

      DiagnosticPlatform() {
      }
      
      private static String normalizeOsName(String osName) {
        // For our diagnostics data, we prefer the standard names "Linux", "MacOS", and "Windows".
        // "Linux" is already what the JRE returns in Linux. In Windows, we get "Windows 10" etc.
        if (osName != null) {
          if (osName.equals("Mac OS X")) {
            return "MacOS";
          }
          if (osName.startsWith("Windows")) {
            return "Windows";
          }
        }
        return osName;
      }
    }
  }
}<|MERGE_RESOLUTION|>--- conflicted
+++ resolved
@@ -2,11 +2,30 @@
 
 import com.launchdarkly.client.interfaces.DiagnosticDescription;
 import com.launchdarkly.client.value.LDValue;
+import com.launchdarkly.client.value.LDValueType;
 import com.launchdarkly.client.value.ObjectBuilder;
 
 import java.util.List;
 
 class DiagnosticEvent {
+  static enum ConfigProperty {
+    CUSTOM_BASE_URI("customBaseURI", LDValueType.BOOLEAN),
+    CUSTOM_EVENTS_URI("customEventsURI", LDValueType.BOOLEAN),
+    CUSTOM_STREAM_URI("customStreamURI", LDValueType.BOOLEAN),
+    POLLING_INTERVAL_MILLIS("pollingIntervalMillis", LDValueType.NUMBER),
+    RECONNECT_TIME_MILLIS("reconnectTimeMillis", LDValueType.NUMBER),
+    STREAMING_DISABLED("streamingDisabled", LDValueType.BOOLEAN),
+    USING_RELAY_DAEMON("usingRelayDaemon", LDValueType.BOOLEAN);
+    
+    String name;
+    LDValueType type;
+    
+    private ConfigProperty(String name, LDValueType type) {
+      this.name = name;
+      this.type = type;
+    }
+  }
+  
   final String kind;
   final long creationDate;
   final DiagnosticId id;
@@ -49,9 +68,6 @@
   }
 
   static class Init extends DiagnosticEvent {
-    // Arbitrary limit to prevent custom components from injecting too much data into the configuration object
-    private static final int MAX_COMPONENT_PROPERTY_LENGTH = 100;
-    
     final DiagnosticSdk sdk;
     final LDValue configuration;
     final DiagnosticPlatform platform = new DiagnosticPlatform();
@@ -62,123 +78,72 @@
       this.configuration = getConfigurationData(config);
     }
 
-<<<<<<< HEAD
+    @SuppressWarnings("deprecation")
     static LDValue getConfigurationData(LDConfig config) {
       ObjectBuilder builder = LDValue.buildObject();
-      builder.put("customBaseURI", !(LDConfig.DEFAULT_BASE_URI.equals(config.baseURI)));
+      
+      // Add the top-level properties that are not specific to a particular component type.
       builder.put("customEventsURI", !(LDConfig.DEFAULT_EVENTS_URI.equals(config.eventsURI)));
-      builder.put("customStreamURI", !(LDConfig.DEFAULT_STREAM_URI.equals(config.streamURI)));
       builder.put("eventsCapacity", config.capacity);
       builder.put("connectTimeoutMillis", config.connectTimeoutUnit.toMillis(config.connectTimeout));
       builder.put("socketTimeoutMillis", config.socketTimeoutUnit.toMillis(config.socketTimeout));
       builder.put("eventsFlushIntervalMillis", config.flushInterval * 1000);
       builder.put("usingProxy", config.proxy != null);
       builder.put("usingProxyAuthenticator", config.proxyAuthenticator != null);
-      builder.put("streamingDisabled", !config.stream);
-      builder.put("usingRelayDaemon", config.useLdd);
       builder.put("offline", config.offline);
       builder.put("allAttributesPrivate", config.allAttributesPrivate);
-      builder.put("pollingIntervalMillis", config.pollingIntervalMillis);
       builder.put("startWaitMillis", config.startWaitMillis);
       builder.put("samplingInterval", config.samplingInterval);
-      builder.put("reconnectTimeMillis", config.reconnectTimeMs);
       builder.put("userKeysCapacity", config.userKeysCapacity);
       builder.put("userKeysFlushIntervalMillis", config.userKeysFlushInterval * 1000);
       builder.put("inlineUsersInEvents", config.inlineUsersInEvents);
       builder.put("diagnosticRecordingIntervalMillis", config.diagnosticRecordingIntervalMillis);
-      mergeComponentProperties(builder, config.deprecatedFeatureStore, "dataStore");
-      mergeComponentProperties(builder, config.dataStoreFactory, "dataStore");
+      
+      // Allow each pluggable component to describe its own relevant properties. 
+      mergeComponentProperties(builder, config.deprecatedFeatureStore, config, "dataStoreType");
+      mergeComponentProperties(builder,
+          config.dataStoreFactory == null ? Components.inMemoryDataStore() : config.dataStoreFactory,
+          config, "dataStoreType");
+      mergeComponentProperties(builder,
+          config.dataSourceFactory == null ? Components.defaultUpdateProcessor() : config.dataSourceFactory,
+          config, null);
       return builder.build();
     }
     
     // Attempts to add relevant configuration properties, if any, from a customizable component:
     // - If the component does not implement DiagnosticDescription, set the defaultPropertyName property to its class name.
     // - If it does implement DiagnosticDescription, call its describeConfiguration() method to get a value.
-    //   Currently the only supported value is a string; the defaultPropertyName property will be set to this.
-    //   In the future, we will support JSON objects so that our own components can report properties that are
-    //   not in LDConfig.
-    private static void mergeComponentProperties(ObjectBuilder builder, Object component, String defaultPropertyName) {
+    // - If the value is a string, then set the defaultPropertyName property to that value.
+    // - If the value is an object, then copy all of its properties as long as they are ones we recognize
+    //   and have the expected type.
+    private static void mergeComponentProperties(ObjectBuilder builder, Object component, LDConfig config, String defaultPropertyName) {
       if (component == null) {
         return;
       }
       if (!(component instanceof DiagnosticDescription)) {
         if (defaultPropertyName != null) {
-          builder.put(defaultPropertyName, validateSimpleValue(LDValue.of(component.getClass().getSimpleName())));
-=======
-    @SuppressWarnings("unused") // fields are for JSON serialization only
-    static class DiagnosticConfiguration {
-      private final boolean customBaseURI;
-      private final boolean customEventsURI;
-      private final boolean customStreamURI;
-      private final int eventsCapacity;
-      private final int connectTimeoutMillis;
-      private final int socketTimeoutMillis;
-      private final long eventsFlushIntervalMillis;
-      private final boolean usingProxy;
-      private final boolean usingProxyAuthenticator;
-      private final boolean streamingDisabled;
-      private final boolean usingRelayDaemon;
-      private final boolean offline;
-      private final boolean allAttributesPrivate;
-      private final long pollingIntervalMillis;
-      private final long startWaitMillis;
-      private final int samplingInterval;
-      private final long reconnectTimeMillis;
-      private final int userKeysCapacity;
-      private final long userKeysFlushIntervalMillis;
-      private final boolean inlineUsersInEvents;
-      private final int diagnosticRecordingIntervalMillis;
-      private final String featureStore;
-
-      DiagnosticConfiguration(LDConfig config) {
-        this.customBaseURI = !(LDConfig.DEFAULT_BASE_URI.equals(config.deprecatedBaseURI)); // TODO: get actual config from components
-        this.customEventsURI = !(LDConfig.DEFAULT_EVENTS_URI.equals(config.eventsURI));
-        this.customStreamURI = !(LDConfig.DEFAULT_STREAM_URI.equals(config.deprecatedStreamURI));
-        this.eventsCapacity = config.capacity;
-        this.connectTimeoutMillis = (int)config.connectTimeoutUnit.toMillis(config.connectTimeout);
-        this.socketTimeoutMillis = (int)config.socketTimeoutUnit.toMillis(config.socketTimeout);
-        this.eventsFlushIntervalMillis = config.flushInterval * 1000;
-        this.usingProxy = config.proxy != null;
-        this.usingProxyAuthenticator = config.proxyAuthenticator != null;
-        this.streamingDisabled = !config.stream;
-        this.usingRelayDaemon =
-            config.dataSourceFactory == Components.externalUpdatesOnly() &&
-            config.dataStoreFactory != null &&
-            config.dataStoreFactory != Components.inMemoryDataStore();
-        this.offline = config.offline;
-        this.allAttributesPrivate = config.allAttributesPrivate;
-        this.pollingIntervalMillis = config.deprecatedPollingIntervalMillis;
-        this.startWaitMillis = config.startWaitMillis;
-        this.samplingInterval = config.samplingInterval;
-        this.reconnectTimeMillis = config.deprecatedReconnectTimeMs;
-        this.userKeysCapacity = config.userKeysCapacity;
-        this.userKeysFlushIntervalMillis = config.userKeysFlushInterval * 1000;
-        this.inlineUsersInEvents = config.inlineUsersInEvents;
-        this.diagnosticRecordingIntervalMillis = config.diagnosticRecordingIntervalMillis;
-        if (config.deprecatedFeatureStore != null) {
-          this.featureStore = config.deprecatedFeatureStore.getClass().getSimpleName();
-        } else if (config.dataStoreFactory != null) {
-          this.featureStore = config.dataStoreFactory.getClass().getSimpleName();
-        } else {
-          this.featureStore = Components.inMemoryDataStore().getClass().getSimpleName();
->>>>>>> 073b6030
+          builder.put(defaultPropertyName, LDValue.of(component.getClass().getSimpleName()));
         }
         return;
       }
-      LDValue componentDesc = validateSimpleValue(((DiagnosticDescription)component).describeConfiguration());
-      if (!componentDesc.isNull() && defaultPropertyName != null) {
+      LDValue componentDesc = ((DiagnosticDescription)component).describeConfiguration(config);
+      if (componentDesc == null || componentDesc.isNull()) {
+        return;
+      }
+      if (componentDesc.isString() && defaultPropertyName != null) {
         builder.put(defaultPropertyName, componentDesc);
+      } else if (componentDesc.getType() == LDValueType.OBJECT) {
+        for (String key: componentDesc.keys()) {
+          for (ConfigProperty prop: ConfigProperty.values()) {
+            if (prop.name.equals(key)) {
+              LDValue value = componentDesc.get(key);
+              if (value.isNull() || value.getType() == prop.type) {
+                builder.put(key, value);
+              }
+            }
+          }
+        }
       }
-    }
-    
-    private static LDValue validateSimpleValue(LDValue value) {
-      if (value != null && value.isString()) {
-        if (value.stringValue().length() > MAX_COMPONENT_PROPERTY_LENGTH) {
-          return LDValue.of(value.stringValue().substring(0, MAX_COMPONENT_PROPERTY_LENGTH)); 
-        }
-        return value;
-      }
-      return LDValue.ofNull();
     }
     
     static class DiagnosticSdk {
