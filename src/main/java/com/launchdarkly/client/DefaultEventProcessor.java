package com.launchdarkly.client;

import com.google.common.annotations.VisibleForTesting;
import com.google.common.util.concurrent.ThreadFactoryBuilder;
import com.launchdarkly.client.EventSummarizer.EventSummary;

import org.slf4j.Logger;
import org.slf4j.LoggerFactory;

import java.io.IOException;
import java.io.StringWriter;
import java.text.ParseException;
import java.text.SimpleDateFormat;
import java.util.ArrayList;
import java.util.Date;
import java.util.List;
import java.util.Random;
import java.util.UUID;
import java.util.concurrent.ArrayBlockingQueue;
import java.util.concurrent.BlockingQueue;
import java.util.concurrent.ExecutorService;
import java.util.concurrent.Executors;
import java.util.concurrent.ScheduledExecutorService;
import java.util.concurrent.Semaphore;
import java.util.concurrent.ThreadFactory;
import java.util.concurrent.TimeUnit;
import java.util.concurrent.atomic.AtomicBoolean;
import java.util.concurrent.atomic.AtomicInteger;
import java.util.concurrent.atomic.AtomicLong;

import static com.launchdarkly.client.Util.configureHttpClientBuilder;
import static com.launchdarkly.client.Util.getHeadersBuilderFor;
import static com.launchdarkly.client.Util.httpErrorMessage;
import static com.launchdarkly.client.Util.isHttpErrorRecoverable;
import static com.launchdarkly.client.Util.shutdownHttpClient;

import okhttp3.Headers;
import okhttp3.MediaType;
import okhttp3.OkHttpClient;
import okhttp3.Request;
import okhttp3.RequestBody;
import okhttp3.Response;

final class DefaultEventProcessor implements EventProcessor {
  private static final Logger logger = LoggerFactory.getLogger(DefaultEventProcessor.class);
  private static final String EVENT_SCHEMA_HEADER = "X-LaunchDarkly-Event-Schema";
  private static final String EVENT_SCHEMA_VERSION = "3";
<<<<<<< HEAD

=======
  private static final String EVENT_PAYLOAD_ID_HEADER = "X-LaunchDarkly-Payload-ID";
  
>>>>>>> 3d5381f9
  private final BlockingQueue<EventProcessorMessage> inbox;
  private final ScheduledExecutorService scheduler;
  private final AtomicBoolean closed = new AtomicBoolean(false);
  private volatile boolean inputCapacityExceeded = false;

  DefaultEventProcessor(String sdkKey, LDConfig config, DiagnosticAccumulator diagnosticAccumulator) {
    inbox = new ArrayBlockingQueue<>(config.capacity);
    
    ThreadFactory threadFactory = new ThreadFactoryBuilder()
        .setDaemon(true)
        .setNameFormat("LaunchDarkly-EventProcessor-%d")
        .setPriority(Thread.MIN_PRIORITY)
        .build();
    scheduler = Executors.newSingleThreadScheduledExecutor(threadFactory);

    new EventDispatcher(sdkKey, config, inbox, threadFactory, closed, diagnosticAccumulator);

    Runnable flusher = new Runnable() {
      public void run() {
        postMessageAsync(MessageType.FLUSH, null);
      }
    };
    this.scheduler.scheduleAtFixedRate(flusher, config.flushInterval, config.flushInterval, TimeUnit.SECONDS);
    Runnable userKeysFlusher = new Runnable() {
      public void run() {
        postMessageAsync(MessageType.FLUSH_USERS, null);
      }
    };
    this.scheduler.scheduleAtFixedRate(userKeysFlusher, config.userKeysFlushInterval, config.userKeysFlushInterval,
        TimeUnit.SECONDS);
    if (!config.diagnosticOptOut && diagnosticAccumulator != null) {
      Runnable diagnosticsTrigger = new Runnable() {
        public void run() {
          postMessageAsync(MessageType.DIAGNOSTIC, null);
        }
      };
      this.scheduler.scheduleAtFixedRate(diagnosticsTrigger, config.diagnosticRecordingIntervalMillis, config.diagnosticRecordingIntervalMillis, TimeUnit.MILLISECONDS);
    }
  }

  @Override
  public void sendEvent(Event e) {
    if (!closed.get()) {
      postMessageAsync(MessageType.EVENT, e);
    }
  }

  @Override
  public void flush() {
    if (!closed.get()) {
      postMessageAsync(MessageType.FLUSH, null);
    }
  }

  @Override
  public void close() throws IOException {
    if (closed.compareAndSet(false, true)) {
      scheduler.shutdown();
      postMessageAsync(MessageType.FLUSH, null);
      postMessageAndWait(MessageType.SHUTDOWN, null);
    }
  }

  @VisibleForTesting
  void waitUntilInactive() throws IOException {
    postMessageAndWait(MessageType.SYNC, null);
  }

  @VisibleForTesting
  void postDiagnostic() {
    postMessageAsync(MessageType.DIAGNOSTIC, null);
  }

  private void postMessageAsync(MessageType type, Event event) {
    postToChannel(new EventProcessorMessage(type, event, false));
  }

  private void postMessageAndWait(MessageType type, Event event) {
    EventProcessorMessage message = new EventProcessorMessage(type, event, true);
    if (postToChannel(message)) {
      message.waitForCompletion();
    }
  }

  private boolean postToChannel(EventProcessorMessage message) {
    if (inbox.offer(message)) {
      return true;
    }
    // If the inbox is full, it means the EventDispatcher thread is seriously backed up with not-yet-processed
    // events. This is unlikely, but if it happens, it means the application is probably doing a ton of flag
    // evaluations across many threads-- so if we wait for a space in the inbox, we risk a very serious slowdown
    // of the app. To avoid that, we'll just drop the event. The log warning about this will only be shown once.
    boolean alreadyLogged = inputCapacityExceeded; // possible race between this and the next line, but it's of no real consequence - we'd just get an extra log line
    inputCapacityExceeded = true;
    if (!alreadyLogged) {
      logger.warn("Events are being produced faster than they can be processed; some events will be dropped");
    }
    return false;
  }

  private static enum MessageType {
    EVENT,
    FLUSH,
    FLUSH_USERS,
    DIAGNOSTIC,
    SYNC,
    SHUTDOWN
  }

  private static final class EventProcessorMessage {
    private final MessageType type;
    private final Event event;
    private final Semaphore reply;

    private EventProcessorMessage(MessageType type, Event event, boolean sync) {
      this.type = type;
      this.event = event;
      reply = sync ? new Semaphore(0) : null;
    }

    void completed() {
      if (reply != null) {
        reply.release();
      }
    }

    void waitForCompletion() {
      if (reply == null) {
        return;
      }
      while (true) {
        try {
          reply.acquire();
          return;
        }
        catch (InterruptedException ex) {
        }
      }
    }

    @Override
    public String toString() { // for debugging only
      return ((event == null) ? type.toString() : (type + ": " + event.getClass().getSimpleName())) +
          (reply == null ? "" : " (sync)");
    }
  }

  /**
   * Takes messages from the input queue, updating the event buffer and summary counters
   * on its own thread.
   */
  static final class EventDispatcher {
    private static final int MAX_FLUSH_THREADS = 5;
    private static final int MESSAGE_BATCH_SIZE = 50;

    private final LDConfig config;
    private final OkHttpClient httpClient;
    private final List<SendEventsTask> flushWorkers;
    private final AtomicInteger busyFlushWorkersCount;
    private final Random random = new Random();
    private final AtomicLong lastKnownPastTime = new AtomicLong(0);
    private final AtomicBoolean disabled = new AtomicBoolean(false);
    private final DiagnosticAccumulator diagnosticAccumulator;
    private final ExecutorService diagnosticExecutor;
    private final SendDiagnosticTaskFactory sendDiagnosticTaskFactory;

    private long deduplicatedUsers = 0;

    private EventDispatcher(String sdkKey, LDConfig config,
                            final BlockingQueue<EventProcessorMessage> inbox,
                            ThreadFactory threadFactory,
                            final AtomicBoolean closed,
                            DiagnosticAccumulator diagnosticAccumulator) {
      this.config = config;
      this.diagnosticAccumulator = diagnosticAccumulator;
      this.busyFlushWorkersCount = new AtomicInteger(0);

      OkHttpClient.Builder httpBuilder = new OkHttpClient.Builder();
      configureHttpClientBuilder(config, httpBuilder);
      httpClient = httpBuilder.build();
      
      // This queue only holds one element; it represents a flush task that has not yet been
      // picked up by any worker, so if we try to push another one and are refused, it means
      // all the workers are busy.
      final BlockingQueue<FlushPayload> payloadQueue = new ArrayBlockingQueue<>(1);

      final EventBuffer outbox = new EventBuffer(config.capacity);
      final SimpleLRUCache<String, String> userKeys = new SimpleLRUCache<String, String>(config.userKeysCapacity);

      Thread mainThread = threadFactory.newThread(new Runnable() {
        public void run() {
          runMainLoop(inbox, outbox, userKeys, payloadQueue);
        }
      });
      mainThread.setDaemon(true);

      mainThread.setUncaughtExceptionHandler(new Thread.UncaughtExceptionHandler() {
        // The thread's main loop catches all exceptions, so we'll only get here if an Error was thrown.
        // In that case, the application is probably already in a bad state, but we can try to degrade
        // relatively gracefully by performing an orderly shutdown of the event processor, so the
        // application won't end up blocking on a queue that's no longer being consumed.
        public void uncaughtException(Thread t, Throwable e) {
          logger.error("Event processor thread was terminated by an unrecoverable error. No more analytics events will be sent.", e);
          // Flip the switch to prevent DefaultEventProcessor from putting any more messages on the queue
          closed.set(true);
          // Now discard everything that was on the queue, but also make sure no one was blocking on a message
          List<EventProcessorMessage> messages = new ArrayList<EventProcessorMessage>();
          inbox.drainTo(messages);
          for (EventProcessorMessage m: messages) {
            m.completed();
          }
        }
      });

      mainThread.start();

      flushWorkers = new ArrayList<>();
      EventResponseListener listener = new EventResponseListener() {
          public void handleResponse(Response response, Date responseDate) {
            EventDispatcher.this.handleResponse(response, responseDate);
          }
        };
      for (int i = 0; i < MAX_FLUSH_THREADS; i++) {
        SendEventsTask task = new SendEventsTask(sdkKey, config, httpClient, listener, payloadQueue,
            busyFlushWorkersCount, threadFactory);
        flushWorkers.add(task);
      }

      if (!config.diagnosticOptOut && diagnosticAccumulator != null) {
        // Set up diagnostics
        this.sendDiagnosticTaskFactory = new SendDiagnosticTaskFactory(sdkKey, config, httpClient);
        diagnosticExecutor = Executors.newSingleThreadExecutor(threadFactory);
        DiagnosticEvent.Init diagnosticInitEvent = new DiagnosticEvent.Init(diagnosticAccumulator.dataSinceDate, diagnosticAccumulator.diagnosticId, config);
        diagnosticExecutor.submit(sendDiagnosticTaskFactory.createSendDiagnosticTask(diagnosticInitEvent));
      } else {
        diagnosticExecutor = null;
        sendDiagnosticTaskFactory = null;
      }
    }

    /**
     * This task drains the input queue as quickly as possible. Everything here is done on a single
     * thread so we don't have to synchronize on our internal structures; when it's time to flush,
     * triggerFlush will hand the events off to another task.
     */
    private void runMainLoop(BlockingQueue<EventProcessorMessage> inbox,
        EventBuffer outbox, SimpleLRUCache<String, String> userKeys,
        BlockingQueue<FlushPayload> payloadQueue) {
      List<EventProcessorMessage> batch = new ArrayList<EventProcessorMessage>(MESSAGE_BATCH_SIZE);
      while (true) {
        try {
          batch.clear();
          batch.add(inbox.take()); // take() blocks until a message is available
          inbox.drainTo(batch, MESSAGE_BATCH_SIZE - 1); // this nonblocking call allows us to pick up more messages if available
          for (EventProcessorMessage message: batch) {
            switch (message.type) {
            case EVENT:
              processEvent(message.event, userKeys, outbox);
              break;
            case FLUSH:
              triggerFlush(outbox, payloadQueue);
              break;
            case FLUSH_USERS:
              userKeys.clear();
              break;
            case DIAGNOSTIC:
              sendAndResetDiagnostics(outbox);
              break;
            case SYNC: // this is used only by unit tests
              waitUntilAllFlushWorkersInactive();
              break;
            case SHUTDOWN:
              doShutdown();
              message.completed();
              return; // deliberately exit the thread loop
            }
            message.completed();
          }
        } catch (InterruptedException e) {
        } catch (Exception e) {
          logger.error("Unexpected error in event processor: {}", e.toString());
          logger.debug(e.toString(), e);
        }
      }
    }

    private void sendAndResetDiagnostics(EventBuffer outbox) {
      long droppedEvents = outbox.getAndClearDroppedCount();
      // We pass droppedEvents and deduplicatedUsers as parameters here because they are updated frequently in the main loop so we want to avoid synchronization on them.
      DiagnosticEvent diagnosticEvent = diagnosticAccumulator.createEventAndReset(droppedEvents, deduplicatedUsers);
      deduplicatedUsers = 0;
      diagnosticExecutor.submit(sendDiagnosticTaskFactory.createSendDiagnosticTask(diagnosticEvent));
    }

    private void doShutdown() {
      waitUntilAllFlushWorkersInactive();
      disabled.set(true); // In case there are any more messages, we want to ignore them
      for (SendEventsTask task: flushWorkers) {
        task.stop();
      }
      if (diagnosticExecutor != null) {
        diagnosticExecutor.shutdown();
      }
      shutdownHttpClient(httpClient);
    }

    private void waitUntilAllFlushWorkersInactive() {
      while (true) {
        try {
          synchronized(busyFlushWorkersCount) {
            if (busyFlushWorkersCount.get() == 0) {
              return;
            } else {
              busyFlushWorkersCount.wait();
            }
          }
        } catch (InterruptedException e) {}
      }
    }

    private void processEvent(Event e, SimpleLRUCache<String, String> userKeys, EventBuffer outbox) {
      if (disabled.get()) {
        return;
      }

      // Always record the event in the summarizer.
      outbox.addToSummary(e);

      // Decide whether to add the event to the payload. Feature events may be added twice, once for
      // the event (if tracked) and once for debugging.
      boolean addIndexEvent = false,
          addFullEvent = false;
      Event debugEvent = null;

      if (e instanceof Event.FeatureRequest) {
        if (shouldSampleEvent()) {
          Event.FeatureRequest fe = (Event.FeatureRequest)e;
          addFullEvent = fe.trackEvents;
          if (shouldDebugEvent(fe)) {
            debugEvent = EventFactory.DEFAULT.newDebugEvent(fe);
          }
        }
      } else {
        addFullEvent = shouldSampleEvent();
      }

      // For each user we haven't seen before, we add an index event - unless this is already
      // an identify event for that user.
      if (!addFullEvent || !config.inlineUsersInEvents) {
        if (e.user != null && e.user.getKey() != null) {
          boolean isIndexEvent = e instanceof Event.Identify;
          boolean alreadySeen = noticeUser(e.user, userKeys);
          addIndexEvent = !isIndexEvent & !alreadySeen;
          if (!isIndexEvent & alreadySeen) {
            deduplicatedUsers++;
          }
        }
      }

      if (addIndexEvent) {
        Event.Index ie = new Event.Index(e.creationDate, e.user);
        outbox.add(ie);
      }
      if (addFullEvent) {
        outbox.add(e);
      }
      if (debugEvent != null) {
        outbox.add(debugEvent);
      }
    }

    // Add to the set of users we've noticed, and return true if the user was already known to us.
    private boolean noticeUser(LDUser user, SimpleLRUCache<String, String> userKeys) {
      if (user == null || user.getKey() == null) {
        return false;
      }
      String key = user.getKeyAsString();
      return userKeys.put(key, key) != null;
    }

    private boolean shouldSampleEvent() {
      return config.samplingInterval <= 0 || random.nextInt(config.samplingInterval) == 0;
    }

    private boolean shouldDebugEvent(Event.FeatureRequest fe) {
      if (fe.debugEventsUntilDate != null) {
        // The "last known past time" comes from the last HTTP response we got from the server.
        // In case the client's time is set wrong, at least we know that any expiration date
        // earlier than that point is definitely in the past.  If there's any discrepancy, we
        // want to err on the side of cutting off event debugging sooner.
        long lastPast = lastKnownPastTime.get();
        if (fe.debugEventsUntilDate > lastPast &&
            fe.debugEventsUntilDate > System.currentTimeMillis()) {
          return true;
        }
      }
      return false;
    }

    private void triggerFlush(EventBuffer outbox, BlockingQueue<FlushPayload> payloadQueue) {
      if (disabled.get() || outbox.isEmpty()) {
        return;
      }
      FlushPayload payload = outbox.getPayload();
      if (diagnosticAccumulator != null) {
        diagnosticAccumulator.recordEventsInBatch(payload.events.length);
      }
      busyFlushWorkersCount.incrementAndGet();
      if (payloadQueue.offer(payload)) {
        // These events now belong to the next available flush worker, so drop them from our state
        outbox.clear();
      } else {
        logger.debug("Skipped flushing because all workers are busy");
        // All the workers are busy so we can't flush now; keep the events in our state
        synchronized(busyFlushWorkersCount) {
          busyFlushWorkersCount.decrementAndGet();
          busyFlushWorkersCount.notify();
        }
      }
    }
    
    private void handleResponse(Response response, Date responseDate) {
      if (responseDate != null) {
        lastKnownPastTime.set(responseDate.getTime());
      }
      if (!isHttpErrorRecoverable(response.code())) {
        disabled.set(true);
        logger.error(httpErrorMessage(response.code(), "posting events", "some events were dropped"));
        // It's "some events were dropped" because we're not going to retry *this* request any more times -
        // we only get to this point if we have used up our retry attempts. So the last batch of events was
        // lost, even though we will still try to post *other* events in the future.
      }
    }
  }

  private static void postJson(OkHttpClient httpClient, Headers headers, String json, String uriStr, String descriptor,
                               EventResponseListener responseListener, SimpleDateFormat dateFormat) {
    logger.debug("Posting {} to {} with payload: {}", descriptor, uriStr, json);

    for (int attempt = 0; attempt < 2; attempt++) {
      if (attempt > 0) {
        logger.warn("Will retry posting {} after 1 second", descriptor);
        try {
          Thread.sleep(1000);
        } catch (InterruptedException e) {
        }
      }

      Request request = new Request.Builder()
          .url(uriStr)
          .post(RequestBody.create(MediaType.parse("application/json; charset=utf-8"), json))
          .headers(headers)
          .build();

      long startTime = System.currentTimeMillis();
      try (Response response = httpClient.newCall(request).execute()) {
        long endTime = System.currentTimeMillis();
        logger.debug("{} delivery took {} ms, response status {}", descriptor, endTime - startTime, response.code());
        if (!response.isSuccessful()) {
          logger.warn("Unexpected response status when posting {}: {}", descriptor, response.code());
          if (isHttpErrorRecoverable(response.code())) {
            continue;
          }
        }
        if (responseListener != null) {
          Date respDate = null;
          if (dateFormat != null) {
            String dateStr = response.header("Date");
            if (dateStr != null) {
              try {
                respDate = dateFormat.parse(dateStr);
              } catch (ParseException e) {
                logger.warn("Received invalid Date header from events service");
              }
            }
          }
          responseListener.handleResponse(response, respDate);
        }
        break;
      } catch (IOException e) {
        logger.warn("Unhandled exception in LaunchDarkly client when posting events to URL: " + request.url(), e);
        continue;
      }
    }
  }
  
  private static final class EventBuffer {
    final List<Event> events = new ArrayList<>();
    final EventSummarizer summarizer = new EventSummarizer();
    private final int capacity;
    private boolean capacityExceeded = false;
    private long droppedEventCount = 0;

    EventBuffer(int capacity) {
      this.capacity = capacity;
    }

    void add(Event e) {
      if (events.size() >= capacity) {
        if (!capacityExceeded) { // don't need AtomicBoolean, this is only checked on one thread
          capacityExceeded = true;
          logger.warn("Exceeded event queue capacity. Increase capacity to avoid dropping events.");
        }
        droppedEventCount++;
      } else {
        capacityExceeded = false;
        events.add(e);
      }
    }

    void addToSummary(Event e) {
      summarizer.summarizeEvent(e);
    }

    boolean isEmpty() {
      return events.isEmpty() && summarizer.snapshot().isEmpty();
    }

    long getAndClearDroppedCount() {
      long res = droppedEventCount;
      droppedEventCount = 0;
      return res;
    }

    FlushPayload getPayload() {
      Event[] eventsOut = events.toArray(new Event[events.size()]);
      EventSummarizer.EventSummary summary = summarizer.snapshot();
      return new FlushPayload(eventsOut, summary);
    }

    void clear() {
      events.clear();
      summarizer.clear();
    }
  }

  private static final class FlushPayload {
    final Event[] events;
    final EventSummary summary;

    FlushPayload(Event[] events, EventSummary summary) {
      this.events = events;
      this.summary = summary;
    }
  }

  private static interface EventResponseListener {
    void handleResponse(Response response, Date responseDate);
  }

  private static final class SendEventsTask implements Runnable {
    private final OkHttpClient httpClient;
    private final EventResponseListener responseListener;
    private final BlockingQueue<FlushPayload> payloadQueue;
    private final AtomicInteger activeFlushWorkersCount;
    private final AtomicBoolean stopping;
    private final EventOutputFormatter formatter;
    private final Thread thread;
    private final String uriStr;
    private final Headers headers;

    private final SimpleDateFormat httpDateFormat = new SimpleDateFormat("EEE, dd MMM yyyy HH:mm:ss zzz"); // need one instance per task because the date parser isn't thread-safe

    SendEventsTask(String sdkKey, LDConfig config, OkHttpClient httpClient, EventResponseListener responseListener,
                   BlockingQueue<FlushPayload> payloadQueue, AtomicInteger activeFlushWorkersCount,
                   ThreadFactory threadFactory) {
      this.httpClient = httpClient;
      this.formatter = new EventOutputFormatter(config);
      this.responseListener = responseListener;
      this.payloadQueue = payloadQueue;
      this.activeFlushWorkersCount = activeFlushWorkersCount;
      this.stopping = new AtomicBoolean(false);
      this.uriStr = config.eventsURI.toString() + "/bulk";
      this.headers = getHeadersBuilderFor(sdkKey, config)
          .add("Content-Type", "application/json")
          .add(EVENT_SCHEMA_HEADER, EVENT_SCHEMA_VERSION)
          .build();
      thread = threadFactory.newThread(this);
      thread.setDaemon(true);
      thread.start();
    }

    public void run() {
      while (!stopping.get()) {
        FlushPayload payload = null;
        try {
          payload = payloadQueue.take();
        } catch (InterruptedException e) {
          continue;
        }
        try {
          StringWriter stringWriter = new StringWriter();
          int outputEventCount = formatter.writeOutputEvents(payload.events, payload.summary, stringWriter);
          if (outputEventCount > 0) {
            postEvents(stringWriter.toString(), outputEventCount);
          }
        } catch (Exception e) {
          logger.error("Unexpected error in event processor: {}", e.toString());
          logger.debug(e.toString(), e);
        }
        synchronized (activeFlushWorkersCount) {
          activeFlushWorkersCount.decrementAndGet();
          activeFlushWorkersCount.notifyAll();
        }
      }
    }

    void stop() {
      stopping.set(true);
      thread.interrupt();
    }

    private void postEvents(String json, int outputEventCount) {
<<<<<<< HEAD
      postJson(httpClient, headers, json, uriStr, String.format("%d event(s)", outputEventCount), responseListener, httpDateFormat);
=======
      String uriStr = config.eventsURI.toString() + "/bulk";
      String eventPayloadId = UUID.randomUUID().toString();

      logger.debug("Posting {} event(s) to {} with payload: {}",
          outputEventCount, uriStr, json);

      for (int attempt = 0; attempt < 2; attempt++) {
        if (attempt > 0) {
          logger.warn("Will retry posting events after 1 second");
          try {
            Thread.sleep(1000);
          } catch (InterruptedException e) {}
        }
        Request request = getRequestBuilder(sdkKey)
            .url(uriStr)
            .post(RequestBody.create(MediaType.parse("application/json; charset=utf-8"), json))
            .addHeader("Content-Type", "application/json")
            .addHeader(EVENT_SCHEMA_HEADER, EVENT_SCHEMA_VERSION)
            .addHeader(EVENT_PAYLOAD_ID_HEADER, eventPayloadId)
            .build();
  
        long startTime = System.currentTimeMillis();
        try (Response response = httpClient.newCall(request).execute()) {
          long endTime = System.currentTimeMillis();
          logger.debug("Event delivery took {} ms, response status {}", endTime - startTime, response.code());
          if (!response.isSuccessful()) {
            logger.warn("Unexpected response status when posting events: {}", response.code());
            if (isHttpErrorRecoverable(response.code())) {
              continue;
            }
          }
          responseListener.handleResponse(response, getResponseDate(response));
          break;
        } catch (IOException e) {
          logger.warn("Unhandled exception in LaunchDarkly client when posting events to URL: " + request.url(), e);
          continue;
        }
      }
>>>>>>> 3d5381f9
    }
  }

  private static final class SendDiagnosticTaskFactory {
    private final LDConfig config;
    private final OkHttpClient httpClient;
    private final String uriStr;
    private final Headers headers;

    SendDiagnosticTaskFactory(String sdkKey, LDConfig config, OkHttpClient httpClient) {
      this.config = config;
      this.httpClient = httpClient;
      this.uriStr = config.eventsURI.toString() + "/diagnostic";
      this.headers = getHeadersBuilderFor(sdkKey, config)
          .add("Content-Type", "application/json")
          .build();
    }

    Runnable createSendDiagnosticTask(final DiagnosticEvent diagnosticEvent) {
      return new Runnable() {
        @Override
        public void run() {
          String json = config.gson.toJson(diagnosticEvent);
          postJson(httpClient, headers, json, uriStr, "diagnostic event", null, null);
        }
      };
    }
  }
}<|MERGE_RESOLUTION|>--- conflicted
+++ resolved
@@ -45,12 +45,8 @@
   private static final Logger logger = LoggerFactory.getLogger(DefaultEventProcessor.class);
   private static final String EVENT_SCHEMA_HEADER = "X-LaunchDarkly-Event-Schema";
   private static final String EVENT_SCHEMA_VERSION = "3";
-<<<<<<< HEAD
-
-=======
   private static final String EVENT_PAYLOAD_ID_HEADER = "X-LaunchDarkly-Payload-ID";
   
->>>>>>> 3d5381f9
   private final BlockingQueue<EventProcessorMessage> inbox;
   private final ScheduledExecutorService scheduler;
   private final AtomicBoolean closed = new AtomicBoolean(false);
@@ -664,48 +660,9 @@
     }
 
     private void postEvents(String json, int outputEventCount) {
-<<<<<<< HEAD
-      postJson(httpClient, headers, json, uriStr, String.format("%d event(s)", outputEventCount), responseListener, httpDateFormat);
-=======
-      String uriStr = config.eventsURI.toString() + "/bulk";
       String eventPayloadId = UUID.randomUUID().toString();
-
-      logger.debug("Posting {} event(s) to {} with payload: {}",
-          outputEventCount, uriStr, json);
-
-      for (int attempt = 0; attempt < 2; attempt++) {
-        if (attempt > 0) {
-          logger.warn("Will retry posting events after 1 second");
-          try {
-            Thread.sleep(1000);
-          } catch (InterruptedException e) {}
-        }
-        Request request = getRequestBuilder(sdkKey)
-            .url(uriStr)
-            .post(RequestBody.create(MediaType.parse("application/json; charset=utf-8"), json))
-            .addHeader("Content-Type", "application/json")
-            .addHeader(EVENT_SCHEMA_HEADER, EVENT_SCHEMA_VERSION)
-            .addHeader(EVENT_PAYLOAD_ID_HEADER, eventPayloadId)
-            .build();
-  
-        long startTime = System.currentTimeMillis();
-        try (Response response = httpClient.newCall(request).execute()) {
-          long endTime = System.currentTimeMillis();
-          logger.debug("Event delivery took {} ms, response status {}", endTime - startTime, response.code());
-          if (!response.isSuccessful()) {
-            logger.warn("Unexpected response status when posting events: {}", response.code());
-            if (isHttpErrorRecoverable(response.code())) {
-              continue;
-            }
-          }
-          responseListener.handleResponse(response, getResponseDate(response));
-          break;
-        } catch (IOException e) {
-          logger.warn("Unhandled exception in LaunchDarkly client when posting events to URL: " + request.url(), e);
-          continue;
-        }
-      }
->>>>>>> 3d5381f9
+      Headers newHeaders = this.headers.newBuilder().add(EVENT_PAYLOAD_ID_HEADER, eventPayloadId).build();
+      postJson(httpClient, newHeaders, json, uriStr, String.format("%d event(s)", outputEventCount), responseListener, httpDateFormat);
     }
   }
 
