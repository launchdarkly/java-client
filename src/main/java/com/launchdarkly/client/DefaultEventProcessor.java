package com.launchdarkly.client;

import com.google.common.annotations.VisibleForTesting;
import com.google.common.util.concurrent.ThreadFactoryBuilder;
import com.launchdarkly.client.EventSummarizer.EventSummary;
import com.launchdarkly.client.interfaces.Event;
import com.launchdarkly.client.interfaces.EventProcessor;

import org.slf4j.Logger;
import org.slf4j.LoggerFactory;

import java.io.IOException;
import java.io.StringWriter;
import java.text.ParseException;
import java.text.SimpleDateFormat;
import java.util.ArrayList;
import java.util.Date;
import java.util.List;
import java.util.UUID;
import java.util.concurrent.ArrayBlockingQueue;
import java.util.concurrent.BlockingQueue;
import java.util.concurrent.ExecutorService;
import java.util.concurrent.Executors;
import java.util.concurrent.ScheduledExecutorService;
import java.util.concurrent.Semaphore;
import java.util.concurrent.ThreadFactory;
import java.util.concurrent.TimeUnit;
import java.util.concurrent.atomic.AtomicBoolean;
import java.util.concurrent.atomic.AtomicInteger;
import java.util.concurrent.atomic.AtomicLong;

import static com.launchdarkly.client.Util.configureHttpClientBuilder;
import static com.launchdarkly.client.Util.getHeadersBuilderFor;
import static com.launchdarkly.client.Util.httpErrorMessage;
import static com.launchdarkly.client.Util.isHttpErrorRecoverable;
import static com.launchdarkly.client.Util.shutdownHttpClient;

import okhttp3.Headers;
import okhttp3.MediaType;
import okhttp3.OkHttpClient;
import okhttp3.Request;
import okhttp3.RequestBody;
import okhttp3.Response;

final class DefaultEventProcessor implements EventProcessor {
  private static final Logger logger = LoggerFactory.getLogger(DefaultEventProcessor.class);
  private static final String EVENT_SCHEMA_HEADER = "X-LaunchDarkly-Event-Schema";
  private static final String EVENT_SCHEMA_VERSION = "3";
  private static final String EVENT_PAYLOAD_ID_HEADER = "X-LaunchDarkly-Payload-ID";
  
  @VisibleForTesting final EventDispatcher dispatcher;
  private final BlockingQueue<EventProcessorMessage> inbox;
  private final ScheduledExecutorService scheduler;
  private final AtomicBoolean closed = new AtomicBoolean(false);
  private volatile boolean inputCapacityExceeded = false;

  DefaultEventProcessor(String sdkKey, LDConfig config, EventsConfiguration eventsConfig, HttpConfiguration httpConfig,
      DiagnosticAccumulator diagnosticAccumulator) {
    inbox = new ArrayBlockingQueue<>(eventsConfig.capacity);
    
    ThreadFactory threadFactory = new ThreadFactoryBuilder()
        .setDaemon(true)
        .setNameFormat("LaunchDarkly-EventProcessor-%d")
        .setPriority(Thread.MIN_PRIORITY)
        .build();
    scheduler = Executors.newSingleThreadScheduledExecutor(threadFactory);

    dispatcher = new EventDispatcher(sdkKey, config, eventsConfig, httpConfig, inbox, threadFactory, closed, diagnosticAccumulator);

    Runnable flusher = () -> {
      postMessageAsync(MessageType.FLUSH, null);
    };
<<<<<<< HEAD
    this.scheduler.scheduleAtFixedRate(flusher, config.flushInterval.toMillis(), config.flushInterval.toMillis(), TimeUnit.MILLISECONDS);
    Runnable userKeysFlusher = () -> {
      postMessageAsync(MessageType.FLUSH_USERS, null);
    };
    this.scheduler.scheduleAtFixedRate(userKeysFlusher, config.userKeysFlushInterval.toMillis(), config.userKeysFlushInterval.toMillis(),
        TimeUnit.MILLISECONDS);
    if (!config.diagnosticOptOut && diagnosticAccumulator != null) {
      Runnable diagnosticsTrigger = () -> {
        postMessageAsync(MessageType.DIAGNOSTIC, null);
      };
      this.scheduler.scheduleAtFixedRate(diagnosticsTrigger, config.diagnosticRecordingInterval.toMillis(),
          config.diagnosticRecordingInterval.toMillis(), TimeUnit.MILLISECONDS);
=======
    this.scheduler.scheduleAtFixedRate(flusher, eventsConfig.flushIntervalSeconds, eventsConfig.flushIntervalSeconds, TimeUnit.SECONDS);
    Runnable userKeysFlusher = new Runnable() {
      public void run() {
        postMessageAsync(MessageType.FLUSH_USERS, null);
      }
    };
    this.scheduler.scheduleAtFixedRate(userKeysFlusher, eventsConfig.userKeysFlushIntervalSeconds,
        eventsConfig.userKeysFlushIntervalSeconds, TimeUnit.SECONDS);
    if (diagnosticAccumulator != null) { // note that we don't pass a diagnosticAccumulator if diagnosticOptOut was true
      Runnable diagnosticsTrigger = new Runnable() {
        public void run() {
          postMessageAsync(MessageType.DIAGNOSTIC, null);
        }
      };
      this.scheduler.scheduleAtFixedRate(diagnosticsTrigger, eventsConfig.diagnosticRecordingIntervalSeconds,
          eventsConfig.diagnosticRecordingIntervalSeconds, TimeUnit.SECONDS);
>>>>>>> fba97c3e
    }
  }

  @Override
  public void sendEvent(Event e) {
    if (!closed.get()) {
      postMessageAsync(MessageType.EVENT, e);
    }
  }

  @Override
  public void flush() {
    if (!closed.get()) {
      postMessageAsync(MessageType.FLUSH, null);
    }
  }

  @Override
  public void close() throws IOException {
    if (closed.compareAndSet(false, true)) {
      scheduler.shutdown();
      postMessageAsync(MessageType.FLUSH, null);
      postMessageAndWait(MessageType.SHUTDOWN, null);
    }
  }

  @VisibleForTesting
  void waitUntilInactive() throws IOException {
    postMessageAndWait(MessageType.SYNC, null);
  }

  @VisibleForTesting
  void postDiagnostic() {
    postMessageAsync(MessageType.DIAGNOSTIC, null);
  }

  private void postMessageAsync(MessageType type, Event event) {
    postToChannel(new EventProcessorMessage(type, event, false));
  }

  private void postMessageAndWait(MessageType type, Event event) {
    EventProcessorMessage message = new EventProcessorMessage(type, event, true);
    if (postToChannel(message)) {
      message.waitForCompletion();
    }
  }

  private boolean postToChannel(EventProcessorMessage message) {
    if (inbox.offer(message)) {
      return true;
    }
    // If the inbox is full, it means the EventDispatcher thread is seriously backed up with not-yet-processed
    // events. This is unlikely, but if it happens, it means the application is probably doing a ton of flag
    // evaluations across many threads-- so if we wait for a space in the inbox, we risk a very serious slowdown
    // of the app. To avoid that, we'll just drop the event. The log warning about this will only be shown once.
    boolean alreadyLogged = inputCapacityExceeded; // possible race between this and the next line, but it's of no real consequence - we'd just get an extra log line
    inputCapacityExceeded = true;
    if (!alreadyLogged) {
      logger.warn("Events are being produced faster than they can be processed; some events will be dropped");
    }
    return false;
  }

  private static enum MessageType {
    EVENT,
    FLUSH,
    FLUSH_USERS,
    DIAGNOSTIC,
    SYNC,
    SHUTDOWN
  }

  private static final class EventProcessorMessage {
    private final MessageType type;
    private final Event event;
    private final Semaphore reply;

    private EventProcessorMessage(MessageType type, Event event, boolean sync) {
      this.type = type;
      this.event = event;
      reply = sync ? new Semaphore(0) : null;
    }

    void completed() {
      if (reply != null) {
        reply.release();
      }
    }

    void waitForCompletion() {
      if (reply == null) {
        return;
      }
      while (true) {
        try {
          reply.acquire();
          return;
        }
        catch (InterruptedException ex) {
        }
      }
    }

    @Override
    public String toString() { // for debugging only
      return ((event == null) ? type.toString() : (type + ": " + event.getClass().getSimpleName())) +
          (reply == null ? "" : " (sync)");
    }
  }

  /**
   * Takes messages from the input queue, updating the event buffer and summary counters
   * on its own thread.
   */
  static final class EventDispatcher {
    private static final int MAX_FLUSH_THREADS = 5;
    private static final int MESSAGE_BATCH_SIZE = 50;

    @VisibleForTesting final EventsConfiguration eventsConfig;
    private final OkHttpClient httpClient;
    private final List<SendEventsTask> flushWorkers;
    private final AtomicInteger busyFlushWorkersCount;
    private final AtomicLong lastKnownPastTime = new AtomicLong(0);
    private final AtomicBoolean disabled = new AtomicBoolean(false);
    private final DiagnosticAccumulator diagnosticAccumulator;
    private final ExecutorService diagnosticExecutor;
    private final SendDiagnosticTaskFactory sendDiagnosticTaskFactory;

    private long deduplicatedUsers = 0;

    private EventDispatcher(String sdkKey, LDConfig config, EventsConfiguration eventsConfig, HttpConfiguration httpConfig,
                            final BlockingQueue<EventProcessorMessage> inbox,
                            ThreadFactory threadFactory,
                            final AtomicBoolean closed,
                            DiagnosticAccumulator diagnosticAccumulator) {
      this.eventsConfig = eventsConfig;
      this.diagnosticAccumulator = diagnosticAccumulator;
      this.busyFlushWorkersCount = new AtomicInteger(0);

      OkHttpClient.Builder httpBuilder = new OkHttpClient.Builder();
      configureHttpClientBuilder(httpConfig, httpBuilder);
      httpClient = httpBuilder.build();
      
      // This queue only holds one element; it represents a flush task that has not yet been
      // picked up by any worker, so if we try to push another one and are refused, it means
      // all the workers are busy.
      final BlockingQueue<FlushPayload> payloadQueue = new ArrayBlockingQueue<>(1);
<<<<<<< HEAD

      final EventBuffer outbox = new EventBuffer(config.capacity);
      final SimpleLRUCache<String, String> userKeys = new SimpleLRUCache<String, String>(config.userKeysCapacity);
      
      Thread mainThread = threadFactory.newThread(() -> {
        runMainLoop(inbox, outbox, userKeys, payloadQueue);
=======
      final EventBuffer outbox = new EventBuffer(eventsConfig.capacity);
      final SimpleLRUCache<String, String> userKeys = new SimpleLRUCache<String, String>(eventsConfig.userKeysCapacity);

      Thread mainThread = threadFactory.newThread(new Runnable() {
        public void run() {
          runMainLoop(inbox, outbox, userKeys, payloadQueue);
        }
>>>>>>> fba97c3e
      });
      mainThread.setDaemon(true);

      mainThread.setUncaughtExceptionHandler(new Thread.UncaughtExceptionHandler() {
        // The thread's main loop catches all exceptions, so we'll only get here if an Error was thrown.
        // In that case, the application is probably already in a bad state, but we can try to degrade
        // relatively gracefully by performing an orderly shutdown of the event processor, so the
        // application won't end up blocking on a queue that's no longer being consumed.
        public void uncaughtException(Thread t, Throwable e) {
          logger.error("Event processor thread was terminated by an unrecoverable error. No more analytics events will be sent.", e);
          // Flip the switch to prevent DefaultEventProcessor from putting any more messages on the queue
          closed.set(true);
          // Now discard everything that was on the queue, but also make sure no one was blocking on a message
          List<EventProcessorMessage> messages = new ArrayList<EventProcessorMessage>();
          inbox.drainTo(messages);
          for (EventProcessorMessage m: messages) {
            m.completed();
          }
        }
      });

      mainThread.start();

      flushWorkers = new ArrayList<>();
      EventResponseListener listener = this::handleResponse;
      for (int i = 0; i < MAX_FLUSH_THREADS; i++) {
        SendEventsTask task = new SendEventsTask(sdkKey, eventsConfig, httpClient, httpConfig, listener, payloadQueue,
            busyFlushWorkersCount, threadFactory);
        flushWorkers.add(task);
      }

      if (diagnosticAccumulator != null) {
        // Set up diagnostics
        this.sendDiagnosticTaskFactory = new SendDiagnosticTaskFactory(sdkKey, eventsConfig, httpClient, httpConfig);
        diagnosticExecutor = Executors.newSingleThreadExecutor(threadFactory);
        DiagnosticEvent.Init diagnosticInitEvent = new DiagnosticEvent.Init(diagnosticAccumulator.dataSinceDate, diagnosticAccumulator.diagnosticId, config);
        diagnosticExecutor.submit(sendDiagnosticTaskFactory.createSendDiagnosticTask(diagnosticInitEvent));
      } else {
        diagnosticExecutor = null;
        sendDiagnosticTaskFactory = null;
      }
    }

    /**
     * This task drains the input queue as quickly as possible. Everything here is done on a single
     * thread so we don't have to synchronize on our internal structures; when it's time to flush,
     * triggerFlush will hand the events off to another task.
     */
    private void runMainLoop(BlockingQueue<EventProcessorMessage> inbox,
        EventBuffer outbox, SimpleLRUCache<String, String> userKeys,
        BlockingQueue<FlushPayload> payloadQueue) {
      List<EventProcessorMessage> batch = new ArrayList<EventProcessorMessage>(MESSAGE_BATCH_SIZE);
      while (true) {
        try {
          batch.clear();
          batch.add(inbox.take()); // take() blocks until a message is available
          inbox.drainTo(batch, MESSAGE_BATCH_SIZE - 1); // this nonblocking call allows us to pick up more messages if available
          for (EventProcessorMessage message: batch) {
            switch (message.type) {
            case EVENT:
              processEvent(message.event, userKeys, outbox);
              break;
            case FLUSH:
              triggerFlush(outbox, payloadQueue);
              break;
            case FLUSH_USERS:
              userKeys.clear();
              break;
            case DIAGNOSTIC:
              sendAndResetDiagnostics(outbox);
              break;
            case SYNC: // this is used only by unit tests
              waitUntilAllFlushWorkersInactive();
              break;
            case SHUTDOWN:
              doShutdown();
              message.completed();
              return; // deliberately exit the thread loop
            }
            message.completed();
          }
        } catch (InterruptedException e) {
        } catch (Exception e) {
          logger.error("Unexpected error in event processor: {}", e.toString());
          logger.debug(e.toString(), e);
        }
      }
    }

    private void sendAndResetDiagnostics(EventBuffer outbox) {
      long droppedEvents = outbox.getAndClearDroppedCount();
      // We pass droppedEvents and deduplicatedUsers as parameters here because they are updated frequently in the main loop so we want to avoid synchronization on them.
      DiagnosticEvent diagnosticEvent = diagnosticAccumulator.createEventAndReset(droppedEvents, deduplicatedUsers);
      deduplicatedUsers = 0;
      diagnosticExecutor.submit(sendDiagnosticTaskFactory.createSendDiagnosticTask(diagnosticEvent));
    }

    private void doShutdown() {
      waitUntilAllFlushWorkersInactive();
      disabled.set(true); // In case there are any more messages, we want to ignore them
      for (SendEventsTask task: flushWorkers) {
        task.stop();
      }
      if (diagnosticExecutor != null) {
        diagnosticExecutor.shutdown();
      }
      shutdownHttpClient(httpClient);
    }

    private void waitUntilAllFlushWorkersInactive() {
      while (true) {
        try {
          synchronized(busyFlushWorkersCount) {
            if (busyFlushWorkersCount.get() == 0) {
              return;
            } else {
              busyFlushWorkersCount.wait();
            }
          }
        } catch (InterruptedException e) {}
      }
    }

    private void processEvent(Event e, SimpleLRUCache<String, String> userKeys, EventBuffer outbox) {
      if (disabled.get()) {
        return;
      }

      // Always record the event in the summarizer.
      outbox.addToSummary(e);

      // Decide whether to add the event to the payload. Feature events may be added twice, once for
      // the event (if tracked) and once for debugging.
      boolean addIndexEvent = false,
          addFullEvent = false;
      Event debugEvent = null;

      if (e instanceof Event.FeatureRequest) {
        Event.FeatureRequest fe = (Event.FeatureRequest)e;
        addFullEvent = fe.isTrackEvents();
        if (shouldDebugEvent(fe)) {
          debugEvent = EventFactory.DEFAULT.newDebugEvent(fe);
        }
      } else {
        addFullEvent = true;
      }

      // For each user we haven't seen before, we add an index event - unless this is already
      // an identify event for that user.
<<<<<<< HEAD
      if (!addFullEvent || !config.inlineUsersInEvents) {
        LDUser user = e.getUser();
        if (user != null && user.getKey() != null) {
=======
      if (!addFullEvent || !eventsConfig.inlineUsersInEvents) {
        if (e.user != null && e.user.getKey() != null) {
>>>>>>> fba97c3e
          boolean isIndexEvent = e instanceof Event.Identify;
          boolean alreadySeen = noticeUser(user, userKeys);
          addIndexEvent = !isIndexEvent & !alreadySeen;
          if (!isIndexEvent & alreadySeen) {
            deduplicatedUsers++;
          }
        }
      }

      if (addIndexEvent) {
        Event.Index ie = new Event.Index(e.getCreationDate(), e.getUser());
        outbox.add(ie);
      }
      if (addFullEvent) {
        outbox.add(e);
      }
      if (debugEvent != null) {
        outbox.add(debugEvent);
      }
    }

    // Add to the set of users we've noticed, and return true if the user was already known to us.
    private boolean noticeUser(LDUser user, SimpleLRUCache<String, String> userKeys) {
      if (user == null || user.getKey() == null) {
        return false;
      }
      String key = user.getKeyAsString();
      return userKeys.put(key, key) != null;
    }

<<<<<<< HEAD
=======
    private boolean shouldSampleEvent() {
      return eventsConfig.samplingInterval <= 0 || random.nextInt(eventsConfig.samplingInterval) == 0;
    }

>>>>>>> fba97c3e
    private boolean shouldDebugEvent(Event.FeatureRequest fe) {
      Long debugEventsUntilDate = fe.getDebugEventsUntilDate();
      if (debugEventsUntilDate != null) {
        // The "last known past time" comes from the last HTTP response we got from the server.
        // In case the client's time is set wrong, at least we know that any expiration date
        // earlier than that point is definitely in the past.  If there's any discrepancy, we
        // want to err on the side of cutting off event debugging sooner.
        long lastPast = lastKnownPastTime.get();
        if (debugEventsUntilDate > lastPast &&
            debugEventsUntilDate > System.currentTimeMillis()) {
          return true;
        }
      }
      return false;
    }

    private void triggerFlush(EventBuffer outbox, BlockingQueue<FlushPayload> payloadQueue) {
      if (disabled.get() || outbox.isEmpty()) {
        return;
      }
      FlushPayload payload = outbox.getPayload();
      if (diagnosticAccumulator != null) {
        diagnosticAccumulator.recordEventsInBatch(payload.events.length);
      }
      busyFlushWorkersCount.incrementAndGet();
      if (payloadQueue.offer(payload)) {
        // These events now belong to the next available flush worker, so drop them from our state
        outbox.clear();
      } else {
        logger.debug("Skipped flushing because all workers are busy");
        // All the workers are busy so we can't flush now; keep the events in our state
        synchronized(busyFlushWorkersCount) {
          busyFlushWorkersCount.decrementAndGet();
          busyFlushWorkersCount.notify();
        }
      }
    }
    
    private void handleResponse(Response response, Date responseDate) {
      if (responseDate != null) {
        lastKnownPastTime.set(responseDate.getTime());
      }
      if (!isHttpErrorRecoverable(response.code())) {
        disabled.set(true);
        logger.error(httpErrorMessage(response.code(), "posting events", "some events were dropped"));
        // It's "some events were dropped" because we're not going to retry *this* request any more times -
        // we only get to this point if we have used up our retry attempts. So the last batch of events was
        // lost, even though we will still try to post *other* events in the future.
      }
    }
  }

  private static void postJson(OkHttpClient httpClient, Headers headers, String json, String uriStr, String descriptor,
                               EventResponseListener responseListener, SimpleDateFormat dateFormat) {
    logger.debug("Posting {} to {} with payload: {}", descriptor, uriStr, json);

    for (int attempt = 0; attempt < 2; attempt++) {
      if (attempt > 0) {
        logger.warn("Will retry posting {} after 1 second", descriptor);
        try {
          Thread.sleep(1000);
        } catch (InterruptedException e) {
        }
      }

      Request request = new Request.Builder()
          .url(uriStr)
          .post(RequestBody.create(MediaType.parse("application/json; charset=utf-8"), json))
          .headers(headers)
          .build();

      long startTime = System.currentTimeMillis();
      try (Response response = httpClient.newCall(request).execute()) {
        long endTime = System.currentTimeMillis();
        logger.debug("{} delivery took {} ms, response status {}", descriptor, endTime - startTime, response.code());
        if (!response.isSuccessful()) {
          logger.warn("Unexpected response status when posting {}: {}", descriptor, response.code());
          if (isHttpErrorRecoverable(response.code())) {
            continue;
          }
        }
        if (responseListener != null) {
          Date respDate = null;
          if (dateFormat != null) {
            String dateStr = response.header("Date");
            if (dateStr != null) {
              try {
                respDate = dateFormat.parse(dateStr);
              } catch (ParseException e) {
                logger.warn("Received invalid Date header from events service");
              }
            }
          }
          responseListener.handleResponse(response, respDate);
        }
        break;
      } catch (IOException e) {
        logger.warn("Unhandled exception in LaunchDarkly client when posting events to URL: " + request.url(), e);
        continue;
      }
    }
  }
  
  private static final class EventBuffer {
    final List<Event> events = new ArrayList<>();
    final EventSummarizer summarizer = new EventSummarizer();
    private final int capacity;
    private boolean capacityExceeded = false;
    private long droppedEventCount = 0;

    EventBuffer(int capacity) {
      this.capacity = capacity;
    }

    void add(Event e) {
      if (events.size() >= capacity) {
        if (!capacityExceeded) { // don't need AtomicBoolean, this is only checked on one thread
          capacityExceeded = true;
          logger.warn("Exceeded event queue capacity. Increase capacity to avoid dropping events.");
        }
        droppedEventCount++;
      } else {
        capacityExceeded = false;
        events.add(e);
      }
    }

    void addToSummary(Event e) {
      summarizer.summarizeEvent(e);
    }

    boolean isEmpty() {
      return events.isEmpty() && summarizer.snapshot().isEmpty();
    }

    long getAndClearDroppedCount() {
      long res = droppedEventCount;
      droppedEventCount = 0;
      return res;
    }

    FlushPayload getPayload() {
      Event[] eventsOut = events.toArray(new Event[events.size()]);
      EventSummarizer.EventSummary summary = summarizer.snapshot();
      return new FlushPayload(eventsOut, summary);
    }

    void clear() {
      events.clear();
      summarizer.clear();
    }
  }

  private static final class FlushPayload {
    final Event[] events;
    final EventSummary summary;

    FlushPayload(Event[] events, EventSummary summary) {
      this.events = events;
      this.summary = summary;
    }
  }

  private static interface EventResponseListener {
    void handleResponse(Response response, Date responseDate);
  }

  private static final class SendEventsTask implements Runnable {
    private final OkHttpClient httpClient;
    private final EventResponseListener responseListener;
    private final BlockingQueue<FlushPayload> payloadQueue;
    private final AtomicInteger activeFlushWorkersCount;
    private final AtomicBoolean stopping;
    private final EventOutputFormatter formatter;
    private final Thread thread;
    private final Headers headers;
    private final String uriStr;

    private final SimpleDateFormat httpDateFormat = new SimpleDateFormat("EEE, dd MMM yyyy HH:mm:ss zzz"); // need one instance per task because the date parser isn't thread-safe

    SendEventsTask(String sdkKey, EventsConfiguration eventsConfig, OkHttpClient httpClient, HttpConfiguration httpConfig,
                   EventResponseListener responseListener, BlockingQueue<FlushPayload> payloadQueue,
                   AtomicInteger activeFlushWorkersCount, ThreadFactory threadFactory) {
      this.httpClient = httpClient;
      this.formatter = new EventOutputFormatter(eventsConfig);
      this.responseListener = responseListener;
      this.payloadQueue = payloadQueue;
      this.activeFlushWorkersCount = activeFlushWorkersCount;
      this.stopping = new AtomicBoolean(false);
      this.uriStr = eventsConfig.eventsUri.toString() + "/bulk";
      this.headers = getHeadersBuilderFor(sdkKey, httpConfig)
          .add("Content-Type", "application/json")
          .add(EVENT_SCHEMA_HEADER, EVENT_SCHEMA_VERSION)
          .build();
      thread = threadFactory.newThread(this);
      thread.setDaemon(true);
      thread.start();
    }

    public void run() {
      while (!stopping.get()) {
        FlushPayload payload = null;
        try {
          payload = payloadQueue.take();
        } catch (InterruptedException e) {
          continue;
        }
        try {
          StringWriter stringWriter = new StringWriter();
          int outputEventCount = formatter.writeOutputEvents(payload.events, payload.summary, stringWriter);
          if (outputEventCount > 0) {
            postEvents(stringWriter.toString(), outputEventCount);
          }
        } catch (Exception e) {
          logger.error("Unexpected error in event processor: {}", e.toString());
          logger.debug(e.toString(), e);
        }
        synchronized (activeFlushWorkersCount) {
          activeFlushWorkersCount.decrementAndGet();
          activeFlushWorkersCount.notifyAll();
        }
      }
    }

    void stop() {
      stopping.set(true);
      thread.interrupt();
    }

    private void postEvents(String json, int outputEventCount) {
      String eventPayloadId = UUID.randomUUID().toString();
      Headers newHeaders = this.headers.newBuilder().add(EVENT_PAYLOAD_ID_HEADER, eventPayloadId).build();
      postJson(httpClient, newHeaders, json, uriStr, String.format("%d event(s)", outputEventCount), responseListener, httpDateFormat);
    }
  }

  private static final class SendDiagnosticTaskFactory {
    private final OkHttpClient httpClient;
    private final String uriStr;
    private final Headers headers;

    SendDiagnosticTaskFactory(String sdkKey, EventsConfiguration eventsConfig, OkHttpClient httpClient, HttpConfiguration httpConfig) {
      this.httpClient = httpClient;
      this.uriStr = eventsConfig.eventsUri.toString() + "/diagnostic";
      this.headers = getHeadersBuilderFor(sdkKey, httpConfig)
          .add("Content-Type", "application/json")
          .build();
    }

    Runnable createSendDiagnosticTask(final DiagnosticEvent diagnosticEvent) {
      return new Runnable() {
        @Override
        public void run() {
          String json = JsonHelpers.gsonInstance().toJson(diagnosticEvent);
          postJson(httpClient, headers, json, uriStr, "diagnostic event", null, null);
        }
      };
    }
  }
}<|MERGE_RESOLUTION|>--- conflicted
+++ resolved
@@ -70,37 +70,19 @@
     Runnable flusher = () -> {
       postMessageAsync(MessageType.FLUSH, null);
     };
-<<<<<<< HEAD
-    this.scheduler.scheduleAtFixedRate(flusher, config.flushInterval.toMillis(), config.flushInterval.toMillis(), TimeUnit.MILLISECONDS);
+    this.scheduler.scheduleAtFixedRate(flusher, eventsConfig.flushInterval.toMillis(),
+        eventsConfig.flushInterval.toMillis(), TimeUnit.MILLISECONDS);
     Runnable userKeysFlusher = () -> {
       postMessageAsync(MessageType.FLUSH_USERS, null);
     };
-    this.scheduler.scheduleAtFixedRate(userKeysFlusher, config.userKeysFlushInterval.toMillis(), config.userKeysFlushInterval.toMillis(),
-        TimeUnit.MILLISECONDS);
+    this.scheduler.scheduleAtFixedRate(userKeysFlusher, eventsConfig.userKeysFlushInterval.toMillis(),
+        eventsConfig.userKeysFlushInterval.toMillis(), TimeUnit.MILLISECONDS);
     if (!config.diagnosticOptOut && diagnosticAccumulator != null) {
       Runnable diagnosticsTrigger = () -> {
         postMessageAsync(MessageType.DIAGNOSTIC, null);
       };
-      this.scheduler.scheduleAtFixedRate(diagnosticsTrigger, config.diagnosticRecordingInterval.toMillis(),
-          config.diagnosticRecordingInterval.toMillis(), TimeUnit.MILLISECONDS);
-=======
-    this.scheduler.scheduleAtFixedRate(flusher, eventsConfig.flushIntervalSeconds, eventsConfig.flushIntervalSeconds, TimeUnit.SECONDS);
-    Runnable userKeysFlusher = new Runnable() {
-      public void run() {
-        postMessageAsync(MessageType.FLUSH_USERS, null);
-      }
-    };
-    this.scheduler.scheduleAtFixedRate(userKeysFlusher, eventsConfig.userKeysFlushIntervalSeconds,
-        eventsConfig.userKeysFlushIntervalSeconds, TimeUnit.SECONDS);
-    if (diagnosticAccumulator != null) { // note that we don't pass a diagnosticAccumulator if diagnosticOptOut was true
-      Runnable diagnosticsTrigger = new Runnable() {
-        public void run() {
-          postMessageAsync(MessageType.DIAGNOSTIC, null);
-        }
-      };
-      this.scheduler.scheduleAtFixedRate(diagnosticsTrigger, eventsConfig.diagnosticRecordingIntervalSeconds,
-          eventsConfig.diagnosticRecordingIntervalSeconds, TimeUnit.SECONDS);
->>>>>>> fba97c3e
+      this.scheduler.scheduleAtFixedRate(diagnosticsTrigger, eventsConfig.diagnosticRecordingInterval.toMillis(),
+          eventsConfig.diagnosticRecordingInterval.toMillis(), TimeUnit.MILLISECONDS);
     }
   }
 
@@ -248,22 +230,12 @@
       // picked up by any worker, so if we try to push another one and are refused, it means
       // all the workers are busy.
       final BlockingQueue<FlushPayload> payloadQueue = new ArrayBlockingQueue<>(1);
-<<<<<<< HEAD
-
-      final EventBuffer outbox = new EventBuffer(config.capacity);
-      final SimpleLRUCache<String, String> userKeys = new SimpleLRUCache<String, String>(config.userKeysCapacity);
+
+      final EventBuffer outbox = new EventBuffer(eventsConfig.capacity);
+      final SimpleLRUCache<String, String> userKeys = new SimpleLRUCache<String, String>(eventsConfig.userKeysCapacity);
       
       Thread mainThread = threadFactory.newThread(() -> {
         runMainLoop(inbox, outbox, userKeys, payloadQueue);
-=======
-      final EventBuffer outbox = new EventBuffer(eventsConfig.capacity);
-      final SimpleLRUCache<String, String> userKeys = new SimpleLRUCache<String, String>(eventsConfig.userKeysCapacity);
-
-      Thread mainThread = threadFactory.newThread(new Runnable() {
-        public void run() {
-          runMainLoop(inbox, outbox, userKeys, payloadQueue);
-        }
->>>>>>> fba97c3e
       });
       mainThread.setDaemon(true);
 
@@ -413,14 +385,9 @@
 
       // For each user we haven't seen before, we add an index event - unless this is already
       // an identify event for that user.
-<<<<<<< HEAD
-      if (!addFullEvent || !config.inlineUsersInEvents) {
+      if (!addFullEvent || !eventsConfig.inlineUsersInEvents) {
         LDUser user = e.getUser();
         if (user != null && user.getKey() != null) {
-=======
-      if (!addFullEvent || !eventsConfig.inlineUsersInEvents) {
-        if (e.user != null && e.user.getKey() != null) {
->>>>>>> fba97c3e
           boolean isIndexEvent = e instanceof Event.Identify;
           boolean alreadySeen = noticeUser(user, userKeys);
           addIndexEvent = !isIndexEvent & !alreadySeen;
@@ -451,13 +418,6 @@
       return userKeys.put(key, key) != null;
     }
 
-<<<<<<< HEAD
-=======
-    private boolean shouldSampleEvent() {
-      return eventsConfig.samplingInterval <= 0 || random.nextInt(eventsConfig.samplingInterval) == 0;
-    }
-
->>>>>>> fba97c3e
     private boolean shouldDebugEvent(Event.FeatureRequest fe) {
       Long debugEventsUntilDate = fe.getDebugEventsUntilDate();
       if (debugEventsUntilDate != null) {
