--- conflicted
+++ resolved
@@ -18,12 +18,8 @@
   private List<JsonPrimitive> values; //interpreted as an OR of values
   private boolean negate;
 
-<<<<<<< HEAD
-  public Clause() { }
-=======
   public Clause() {
   }
->>>>>>> 3a1d8555
   
   public Clause(String attribute, Operator op, List<JsonPrimitive> values, boolean negate) {
     this.attribute = attribute;
@@ -31,13 +27,8 @@
     this.values = values;
     this.negate = negate;
   }
-<<<<<<< HEAD
-  
-  boolean matchesUser(LDUser user) {
-=======
 
   boolean matchesUserNoSegments(LDUser user) {
->>>>>>> 3a1d8555
     JsonElement userValue = user.getValueForEvaluation(attribute);
     if (userValue == null) {
       return false;
