--- conflicted
+++ resolved
@@ -7,30 +7,7 @@
 import okhttp3.OkHttpClient;
 
 class Util {
-<<<<<<< HEAD
-  static Headers.Builder getHeadersBuilderFor(String sdkKey, LDConfig config) {
-=======
-  /**
-   * Converts either a unix epoch millis number or RFC3339/ISO8601 timestamp as {@link JsonPrimitive} to a {@link DateTime} object.
-   * @param maybeDate wraps either a number or a string that may contain a valid timestamp.
-   * @return null if input is not a valid format.
-   */
-  static DateTime jsonPrimitiveToDateTime(LDValue maybeDate) {
-    if (maybeDate.isNumber()) {
-      return new DateTime((long)maybeDate.doubleValue());
-    } else if (maybeDate.isString()) {
-      try {
-        return new DateTime(maybeDate.stringValue(), DateTimeZone.UTC);
-      } catch (Throwable t) {
-        return null;
-      }
-    } else {
-      return null;
-    }
-  }
-
   static Headers.Builder getHeadersBuilderFor(String sdkKey, HttpConfiguration config) {
->>>>>>> fba97c3e
     Headers.Builder builder = new Headers.Builder()
         .add("Authorization", sdkKey)
         .add("User-Agent", "JavaClient/" + LDClient.CLIENT_VERSION);
