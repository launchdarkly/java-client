package com.launchdarkly.client;

import com.google.gson.JsonPrimitive;
<<<<<<< HEAD
import okhttp3.Headers;
import org.joda.time.DateTime;
import org.joda.time.DateTimeZone;

=======
import com.launchdarkly.client.value.LDValue;

import org.joda.time.DateTime;
import org.joda.time.DateTimeZone;

import java.util.concurrent.TimeUnit;

import okhttp3.ConnectionPool;
import okhttp3.OkHttpClient;
import okhttp3.Request;

>>>>>>> fdf8ea63
class Util {
  /**
   * Converts either a unix epoch millis number or RFC3339/ISO8601 timestamp as {@link JsonPrimitive} to a {@link DateTime} object.
   * @param maybeDate wraps either a number or a string that may contain a valid timestamp.
   * @return null if input is not a valid format.
   */
  static DateTime jsonPrimitiveToDateTime(LDValue maybeDate) {
    if (maybeDate.isNumber()) {
      return new DateTime((long)maybeDate.doubleValue());
    } else if (maybeDate.isString()) {
      try {
        return new DateTime(maybeDate.stringValue(), DateTimeZone.UTC);
      } catch (Throwable t) {
        return null;
      }
    } else {
      return null;
    }
  }
<<<<<<< HEAD

  static Headers.Builder getHeadersBuilderFor(String sdkKey, LDConfig config) {
    Headers.Builder builder = new Headers.Builder()
        .add("Authorization", sdkKey)
        .add("User-Agent", "JavaClient/" + LDClient.CLIENT_VERSION);

    if (config.wrapperName != null) {
      String wrapperVersion = "";
      if (config.wrapperVersion != null) {
        wrapperVersion = "/" + config.wrapperVersion;
      }
      builder.add("X-LaunchDarkly-Wrapper", config.wrapperName + wrapperVersion);
    }

    return builder;
=======
  
  static void configureHttpClientBuilder(LDConfig config, OkHttpClient.Builder builder) {
    builder.connectionPool(new ConnectionPool(5, 5, TimeUnit.SECONDS))
      .connectTimeout(config.connectTimeout, config.connectTimeoutUnit)
      .readTimeout(config.socketTimeout, config.socketTimeoutUnit)
      .writeTimeout(config.socketTimeout, config.socketTimeoutUnit)
      .retryOnConnectionFailure(false); // we will implement our own retry logic

    if (config.sslSocketFactory != null) {
      builder.sslSocketFactory(config.sslSocketFactory, config.trustManager);
    }

    if (config.proxy != null) {
      builder.proxy(config.proxy);
      if (config.proxyAuthenticator != null) {
        builder.proxyAuthenticator(config.proxyAuthenticator);
      }
    }
  }
  
  static Request.Builder getRequestBuilder(String sdkKey) {
    return new Request.Builder()
        .addHeader("Authorization", sdkKey)
        .addHeader("User-Agent", "JavaClient/" + LDClient.CLIENT_VERSION);
>>>>>>> fdf8ea63
  }
  
  static void shutdownHttpClient(OkHttpClient client) {
    if (client.dispatcher() != null) {
      client.dispatcher().cancelAll();
      if (client.dispatcher().executorService() != null) {
        client.dispatcher().executorService().shutdown();
      }
    }
    if (client.connectionPool() != null) {
      client.connectionPool().evictAll();
    }
    if (client.cache() != null) {
      try {
        client.cache().close();
      } catch (Exception e) {}
    }
  }
  
  /**
   * Tests whether an HTTP error status represents a condition that might resolve on its own if we retry.
   * @param statusCode the HTTP status
   * @return true if retrying makes sense; false if it should be considered a permanent failure
   */
  static boolean isHttpErrorRecoverable(int statusCode) {
    if (statusCode >= 400 && statusCode < 500) {
      switch (statusCode) {
      case 400: // bad request
      case 408: // request timeout
      case 429: // too many requests
        return true;
      default:
        return false; // all other 4xx errors are unrecoverable
      }
    }
    return true;
  }
  
  /**
   * Builds an appropriate log message for an HTTP error status.
   * @param statusCode the HTTP status
   * @param context description of what we were trying to do
   * @param recoverableMessage description of our behavior if the error is recoverable; typically "will retry"
   * @return a message string
   */
  static String httpErrorMessage(int statusCode, String context, String recoverableMessage) {
    StringBuilder sb = new StringBuilder();
    sb.append("Received HTTP error ").append(statusCode);
    switch (statusCode) {
    case 401:
    case 403:
      sb.append(" (invalid SDK key)");
    }
    sb.append(" for ").append(context).append(" - ");
    sb.append(isHttpErrorRecoverable(statusCode) ? recoverableMessage : "giving up permanently");
    return sb.toString();
  }
}<|MERGE_RESOLUTION|>--- conflicted
+++ resolved
@@ -1,12 +1,6 @@
 package com.launchdarkly.client;
 
 import com.google.gson.JsonPrimitive;
-<<<<<<< HEAD
-import okhttp3.Headers;
-import org.joda.time.DateTime;
-import org.joda.time.DateTimeZone;
-
-=======
 import com.launchdarkly.client.value.LDValue;
 
 import org.joda.time.DateTime;
@@ -15,10 +9,9 @@
 import java.util.concurrent.TimeUnit;
 
 import okhttp3.ConnectionPool;
+import okhttp3.Headers;
 import okhttp3.OkHttpClient;
-import okhttp3.Request;
 
->>>>>>> fdf8ea63
 class Util {
   /**
    * Converts either a unix epoch millis number or RFC3339/ISO8601 timestamp as {@link JsonPrimitive} to a {@link DateTime} object.
@@ -38,7 +31,6 @@
       return null;
     }
   }
-<<<<<<< HEAD
 
   static Headers.Builder getHeadersBuilderFor(String sdkKey, LDConfig config) {
     Headers.Builder builder = new Headers.Builder()
@@ -54,7 +46,7 @@
     }
 
     return builder;
-=======
+  }
   
   static void configureHttpClientBuilder(LDConfig config, OkHttpClient.Builder builder) {
     builder.connectionPool(new ConnectionPool(5, 5, TimeUnit.SECONDS))
@@ -73,13 +65,6 @@
         builder.proxyAuthenticator(config.proxyAuthenticator);
       }
     }
-  }
-  
-  static Request.Builder getRequestBuilder(String sdkKey) {
-    return new Request.Builder()
-        .addHeader("Authorization", sdkKey)
-        .addHeader("User-Agent", "JavaClient/" + LDClient.CLIENT_VERSION);
->>>>>>> fdf8ea63
   }
   
   static void shutdownHttpClient(OkHttpClient client) {
