package com.launchdarkly.client;

import com.google.gson.JsonElement;
import com.launchdarkly.client.value.LDValue;

import org.apache.commons.codec.binary.Hex;
import org.slf4j.Logger;
import org.slf4j.LoggerFactory;

import java.io.IOException;
import java.io.UnsupportedEncodingException;
import java.net.URL;
import java.security.InvalidKeyException;
import java.security.NoSuchAlgorithmException;
import java.util.Map;
import java.util.concurrent.Future;
import java.util.concurrent.TimeUnit;
import java.util.concurrent.TimeoutException;
import java.util.jar.Attributes;
import java.util.jar.Manifest;

import javax.crypto.Mac;
import javax.crypto.spec.SecretKeySpec;

import static com.google.common.base.Preconditions.checkNotNull;
import static com.launchdarkly.client.VersionedDataKind.FEATURES;

/**
 * A client for the LaunchDarkly API. Client instances are thread-safe. Applications should instantiate
 * a single {@code LDClient} for the lifetime of their application.
 */
public final class LDClient implements LDClientInterface {
  private static final Logger logger = LoggerFactory.getLogger(LDClient.class);
  private static final String HMAC_ALGORITHM = "HmacSHA256";
  static final String CLIENT_VERSION = getClientVersion();

  private final LDConfig config;
  private final String sdkKey;
  final EventProcessor eventProcessor;
  final UpdateProcessor updateProcessor;
  final FeatureStore featureStore;
  final boolean shouldCloseFeatureStore;
  
  /**
   * Creates a new client instance that connects to LaunchDarkly with the default configuration. In most
   * cases, you should use this constructor.
   *
   * @param sdkKey the SDK key for your LaunchDarkly environment
   */
  public LDClient(String sdkKey) {
    this(sdkKey, LDConfig.DEFAULT);
  }

  /**
   * Creates a new client to connect to LaunchDarkly with a custom configuration. This constructor
   * can be used to configure advanced client features, such as customizing the LaunchDarkly base URL.
   *
   * @param sdkKey the SDK key for your LaunchDarkly environment
   * @param config a client configuration object
   */
  public LDClient(String sdkKey, LDConfig config) {
    this.config = new LDConfig(checkNotNull(config, "config must not be null"));
    this.sdkKey = checkNotNull(sdkKey, "sdkKey must not be null");

    FeatureStore store;
    if (this.config.deprecatedFeatureStore != null) {
      store = this.config.deprecatedFeatureStore;
      // The following line is for backward compatibility with the obsolete mechanism by which the
      // caller could pass in a FeatureStore implementation instance that we did not create.  We
      // were not disposing of that instance when the client was closed, so we should continue not
      // doing so until the next major version eliminates that mechanism.  We will always dispose
      // of instances that we created ourselves from a factory.
      this.shouldCloseFeatureStore = false;
    } else {
<<<<<<< HEAD
      FeatureStoreFactory factory = this.config.featureStoreFactory == null ?
          Components.inMemoryFeatureStore() : this.config.featureStoreFactory;
=======
      FeatureStoreFactory factory = config.dataStoreFactory == null ?
          Components.inMemoryDataStore() : config.dataStoreFactory;
>>>>>>> 38f48d74
      store = factory.createFeatureStore();
      this.shouldCloseFeatureStore = true;
    }
    this.featureStore = new FeatureStoreClientWrapper(store);
<<<<<<< HEAD

    EventProcessorFactory epFactory = this.config.eventProcessorFactory == null ?
        Components.defaultEventProcessor() : this.config.eventProcessorFactory;
    UpdateProcessorFactory upFactory = this.config.updateProcessorFactory == null ?
            Components.defaultUpdateProcessor() : this.config.updateProcessorFactory;

    DiagnosticAccumulator diagnosticAccumulator = null;
    // Do not create accumulator if config has specified is opted out, or if epFactory doesn't support diagnostics
    if (!this.config.diagnosticOptOut && epFactory instanceof EventProcessorFactoryWithDiagnostics) {
      diagnosticAccumulator = new DiagnosticAccumulator(new DiagnosticId(sdkKey));
    }

    if (epFactory instanceof EventProcessorFactoryWithDiagnostics) {
      EventProcessorFactoryWithDiagnostics epwdFactory = ((EventProcessorFactoryWithDiagnostics) epFactory);
      this.eventProcessor = epwdFactory.createEventProcessor(sdkKey, this.config, diagnosticAccumulator);
    } else {
      this.eventProcessor = epFactory.createEventProcessor(sdkKey, this.config);
    }

    if (upFactory instanceof UpdateProcessorFactoryWithDiagnostics) {
      UpdateProcessorFactoryWithDiagnostics upwdFactory = ((UpdateProcessorFactoryWithDiagnostics) upFactory);
      this.updateProcessor = upwdFactory.createUpdateProcessor(sdkKey, this.config, featureStore, diagnosticAccumulator);
    } else {
      this.updateProcessor = upFactory.createUpdateProcessor(sdkKey, this.config, featureStore);
    }

=======
    
    EventProcessorFactory epFactory = config.eventProcessorFactory == null ?
        Components.defaultEventProcessor() : config.eventProcessorFactory;
    this.eventProcessor = epFactory.createEventProcessor(sdkKey, config);
    
    UpdateProcessorFactory upFactory = config.dataSourceFactory == null ?
        Components.defaultDataSource() : config.dataSourceFactory;
    this.updateProcessor = upFactory.createUpdateProcessor(sdkKey, config, featureStore);
>>>>>>> 38f48d74
    Future<Void> startFuture = updateProcessor.start();
    if (this.config.startWaitMillis > 0L) {
      if (!this.config.offline && !this.config.useLdd) {
        logger.info("Waiting up to " + this.config.startWaitMillis + " milliseconds for LaunchDarkly client to start...");
      }
      try {
        startFuture.get(this.config.startWaitMillis, TimeUnit.MILLISECONDS);
      } catch (TimeoutException e) {
        logger.error("Timeout encountered waiting for LaunchDarkly client initialization");
      } catch (Exception e) {
        logger.error("Exception encountered waiting for LaunchDarkly client initialization: {}", e.toString());
        logger.debug(e.toString(), e);
      }
      if (!updateProcessor.initialized()) {
        logger.warn("LaunchDarkly client was not successfully initialized");
      }
    }
  }

  @Override
  public boolean initialized() {
    return updateProcessor.initialized();
  }

  @Override
  public void track(String eventName, LDUser user) {
    trackData(eventName, user, LDValue.ofNull());
  }

  @Override
  public void trackData(String eventName, LDUser user, LDValue data) {
    if (user == null || user.getKeyAsString() == null) {
      logger.warn("Track called with null user or null user key!");
    } else {
      eventProcessor.sendEvent(EventFactory.DEFAULT.newCustomEvent(eventName, user, data, null));
    }
  }

  @SuppressWarnings("deprecation")
  @Override
  public void track(String eventName, LDUser user, JsonElement data) {
    trackData(eventName, user, LDValue.unsafeFromJsonElement(data));
  }

  @SuppressWarnings("deprecation")
  @Override
  public void track(String eventName, LDUser user, JsonElement data, double metricValue) {
    trackMetric(eventName, user, LDValue.unsafeFromJsonElement(data), metricValue);
  }

  @Override
  public void trackMetric(String eventName, LDUser user, LDValue data, double metricValue) {
    if (user == null || user.getKeyAsString() == null) {
      logger.warn("Track called with null user or null user key!");
    } else {
      eventProcessor.sendEvent(EventFactory.DEFAULT.newCustomEvent(eventName, user, data, metricValue));
    }
  }

  @Override
  public void identify(LDUser user) {
    if (user == null || user.getKeyAsString() == null) {
      logger.warn("Identify called with null user or null user key!");
    } else {
      eventProcessor.sendEvent(EventFactory.DEFAULT.newIdentifyEvent(user));
    }
  }

  private void sendFlagRequestEvent(Event.FeatureRequest event) {
    eventProcessor.sendEvent(event);
    NewRelicReflector.annotateTransaction(event.key, String.valueOf(event.value));
  }

  @Override
  public Map<String, JsonElement> allFlags(LDUser user) {
    FeatureFlagsState state = allFlagsState(user);
    if (!state.isValid()) {
      return null;
    }
    return state.toValuesMap();
  }

  @Override
  public FeatureFlagsState allFlagsState(LDUser user, FlagsStateOption... options) {
    FeatureFlagsState.Builder builder = new FeatureFlagsState.Builder(options);
    
    if (isOffline()) {
      logger.debug("allFlagsState() was called when client is in offline mode.");
    }
    
    if (!initialized()) {
      if (featureStore.initialized()) {
        logger.warn("allFlagsState() was called before client initialized; using last known values from feature store");
      } else {
        logger.warn("allFlagsState() was called before client initialized; feature store unavailable, returning no data");
        return builder.valid(false).build();
      }
    }

    if (user == null || user.getKeyAsString() == null) {
      logger.warn("allFlagsState() was called with null user or null user key! returning no data");
      return builder.valid(false).build();
    }

    boolean clientSideOnly = FlagsStateOption.hasOption(options, FlagsStateOption.CLIENT_SIDE_ONLY);
    Map<String, FeatureFlag> flags = featureStore.all(FEATURES);
    for (Map.Entry<String, FeatureFlag> entry : flags.entrySet()) {
      FeatureFlag flag = entry.getValue();
      if (clientSideOnly && !flag.isClientSide()) {
        continue;
      }
      try {
        EvaluationDetail<LDValue> result = flag.evaluate(user, featureStore, EventFactory.DEFAULT).getDetails();
        builder.addFlag(flag, result);
      } catch (Exception e) {
        logger.error("Exception caught for feature flag \"{}\" when evaluating all flags: {}", entry.getKey(), e.toString());
        logger.debug(e.toString(), e);
        builder.addFlag(entry.getValue(), EvaluationDetail.fromValue(LDValue.ofNull(), null, EvaluationReason.exception(e)));
      }
    }
    return builder.build();
  }
  
  @Override
  public boolean boolVariation(String featureKey, LDUser user, boolean defaultValue) {
    return evaluate(featureKey, user, LDValue.of(defaultValue), true).booleanValue();
  }

  @Override
  public Integer intVariation(String featureKey, LDUser user, int defaultValue) {
    return evaluate(featureKey, user, LDValue.of(defaultValue), true).intValue();
  }

  @Override
  public Double doubleVariation(String featureKey, LDUser user, Double defaultValue) {
    return evaluate(featureKey, user, LDValue.of(defaultValue), true).doubleValue();
  }

  @Override
  public String stringVariation(String featureKey, LDUser user, String defaultValue) {
    return evaluate(featureKey, user, LDValue.of(defaultValue), true).stringValue();
  }

  @SuppressWarnings("deprecation")
  @Override
  public JsonElement jsonVariation(String featureKey, LDUser user, JsonElement defaultValue) {
    return evaluate(featureKey, user, LDValue.unsafeFromJsonElement(defaultValue), false).asUnsafeJsonElement();
  }

  @Override
  public LDValue jsonValueVariation(String featureKey, LDUser user, LDValue defaultValue) {
    return evaluate(featureKey, user, defaultValue == null ? LDValue.ofNull() : defaultValue, false);
  }

  @Override
  public EvaluationDetail<Boolean> boolVariationDetail(String featureKey, LDUser user, boolean defaultValue) {
     EvaluationDetail<LDValue> details = evaluateDetail(featureKey, user, LDValue.of(defaultValue), true,
         EventFactory.DEFAULT_WITH_REASONS);
     return EvaluationDetail.fromValue(details.getValue().booleanValue(),
         details.getVariationIndex(), details.getReason());
  }

  @Override
  public EvaluationDetail<Integer> intVariationDetail(String featureKey, LDUser user, int defaultValue) {
    EvaluationDetail<LDValue> details = evaluateDetail(featureKey, user, LDValue.of(defaultValue), true,
         EventFactory.DEFAULT_WITH_REASONS);
    return EvaluationDetail.fromValue(details.getValue().intValue(),
        details.getVariationIndex(), details.getReason());
  }

  @Override
  public EvaluationDetail<Double> doubleVariationDetail(String featureKey, LDUser user, double defaultValue) {
    EvaluationDetail<LDValue> details = evaluateDetail(featureKey, user, LDValue.of(defaultValue), true,
         EventFactory.DEFAULT_WITH_REASONS);
    return EvaluationDetail.fromValue(details.getValue().doubleValue(),
        details.getVariationIndex(), details.getReason());
  }

  @Override
  public EvaluationDetail<String> stringVariationDetail(String featureKey, LDUser user, String defaultValue) {
    EvaluationDetail<LDValue> details = evaluateDetail(featureKey, user, LDValue.of(defaultValue), true,
         EventFactory.DEFAULT_WITH_REASONS);
    return EvaluationDetail.fromValue(details.getValue().stringValue(),
        details.getVariationIndex(), details.getReason());
  }

  @SuppressWarnings("deprecation")
  @Override
  public EvaluationDetail<JsonElement> jsonVariationDetail(String featureKey, LDUser user, JsonElement defaultValue) {
    EvaluationDetail<LDValue> details = evaluateDetail(featureKey, user, LDValue.unsafeFromJsonElement(defaultValue), false,
         EventFactory.DEFAULT_WITH_REASONS);
    return EvaluationDetail.fromValue(details.getValue().asUnsafeJsonElement(),
        details.getVariationIndex(), details.getReason());
  }

  @Override
  public EvaluationDetail<LDValue> jsonValueVariationDetail(String featureKey, LDUser user, LDValue defaultValue) {
    return evaluateDetail(featureKey, user, defaultValue == null ? LDValue.ofNull() : defaultValue, false, EventFactory.DEFAULT_WITH_REASONS);
  }
  
  @Override
  public boolean isFlagKnown(String featureKey) {
    if (!initialized()) {
      if (featureStore.initialized()) {
        logger.warn("isFlagKnown called before client initialized for feature flag \"{}\"; using last known values from feature store", featureKey);
      } else {
        logger.warn("isFlagKnown called before client initialized for feature flag \"{}\"; feature store unavailable, returning false", featureKey);
        return false;
      }
    }

    try {
      if (featureStore.get(FEATURES, featureKey) != null) {
        return true;
      }
    } catch (Exception e) {
      logger.error("Encountered exception while calling isFlagKnown for feature flag \"{}\": {}", e.toString());
      logger.debug(e.toString(), e);
    }

    return false;
  }

  private LDValue evaluate(String featureKey, LDUser user, LDValue defaultValue, boolean checkType) {
    return evaluateDetail(featureKey, user, defaultValue, checkType, EventFactory.DEFAULT).getValue();
  }
  
  private EvaluationDetail<LDValue> evaluateDetail(String featureKey, LDUser user, LDValue defaultValue,
      boolean checkType, EventFactory eventFactory) {
    EvaluationDetail<LDValue> details = evaluateInternal(featureKey, user, defaultValue, eventFactory);
    if (details.getValue() != null && checkType) {
      if (defaultValue.getType() != details.getValue().getType()) {
        logger.error("Feature flag evaluation expected result as {}, but got {}", defaultValue.getType(), details.getValue().getType());
        return EvaluationDetail.error(EvaluationReason.ErrorKind.WRONG_TYPE, defaultValue);
      }
    }
    return details;
  }
  
  private EvaluationDetail<LDValue> evaluateInternal(String featureKey, LDUser user, LDValue defaultValue, EventFactory eventFactory) {
    if (!initialized()) {
      if (featureStore.initialized()) {
        logger.warn("Evaluation called before client initialized for feature flag \"{}\"; using last known values from feature store", featureKey);
      } else {
        logger.warn("Evaluation called before client initialized for feature flag \"{}\"; feature store unavailable, returning default value", featureKey);
        sendFlagRequestEvent(eventFactory.newUnknownFeatureRequestEvent(featureKey, user, defaultValue,
            EvaluationReason.ErrorKind.CLIENT_NOT_READY));
        return EvaluationDetail.error(EvaluationReason.ErrorKind.CLIENT_NOT_READY, defaultValue);
      }
    }

    FeatureFlag featureFlag = null;
    try {
      featureFlag = featureStore.get(FEATURES, featureKey);
      if (featureFlag == null) {
        logger.info("Unknown feature flag \"{}\"; returning default value", featureKey);
        sendFlagRequestEvent(eventFactory.newUnknownFeatureRequestEvent(featureKey, user, defaultValue,
            EvaluationReason.ErrorKind.FLAG_NOT_FOUND));
        return EvaluationDetail.error(EvaluationReason.ErrorKind.FLAG_NOT_FOUND, defaultValue);
      }
      if (user == null || user.getKeyAsString() == null) {
        logger.warn("Null user or null user key when evaluating flag \"{}\"; returning default value", featureKey);
        sendFlagRequestEvent(eventFactory.newDefaultFeatureRequestEvent(featureFlag, user, defaultValue,
            EvaluationReason.ErrorKind.USER_NOT_SPECIFIED));
        return EvaluationDetail.error(EvaluationReason.ErrorKind.USER_NOT_SPECIFIED, defaultValue);
      }
      if (user.getKeyAsString().isEmpty()) {
        logger.warn("User key is blank. Flag evaluation will proceed, but the user will not be stored in LaunchDarkly");
      }
      FeatureFlag.EvalResult evalResult = featureFlag.evaluate(user, featureStore, eventFactory);
      for (Event.FeatureRequest event : evalResult.getPrerequisiteEvents()) {
        eventProcessor.sendEvent(event);
      }
      EvaluationDetail<LDValue> details = evalResult.getDetails();
      if (details.isDefaultValue()) {
        details = EvaluationDetail.fromValue(defaultValue, null, details.getReason());
      }
      sendFlagRequestEvent(eventFactory.newFeatureRequestEvent(featureFlag, user, details, defaultValue));
      return details;
    } catch (Exception e) {
      logger.error("Encountered exception while evaluating feature flag \"{}\": {}", featureKey, e.toString());
      logger.debug(e.toString(), e);
      if (featureFlag == null) {
        sendFlagRequestEvent(eventFactory.newUnknownFeatureRequestEvent(featureKey, user, defaultValue,
            EvaluationReason.ErrorKind.EXCEPTION));
      } else {
        sendFlagRequestEvent(eventFactory.newDefaultFeatureRequestEvent(featureFlag, user, defaultValue,
            EvaluationReason.ErrorKind.EXCEPTION));
      }
      return EvaluationDetail.fromValue(defaultValue, null, EvaluationReason.exception(e));
    }
  }

  @Override
  public void close() throws IOException {
    logger.info("Closing LaunchDarkly Client");
    if (shouldCloseFeatureStore) { // see comment in constructor about this variable
      this.featureStore.close();
    }
    this.eventProcessor.close();
    this.updateProcessor.close();
  }

  @Override
  public void flush() {
    this.eventProcessor.flush();
  }

  @Override
  public boolean isOffline() {
    return config.offline;
  }

  @Override
  public String secureModeHash(LDUser user) {
    if (user == null || user.getKeyAsString() == null) {
      return null;
    }
    try {
      Mac mac = Mac.getInstance(HMAC_ALGORITHM);
      mac.init(new SecretKeySpec(sdkKey.getBytes(), HMAC_ALGORITHM));
      return Hex.encodeHexString(mac.doFinal(user.getKeyAsString().getBytes("UTF8")));
    } catch (InvalidKeyException | UnsupportedEncodingException | NoSuchAlgorithmException e) {
      logger.error("Could not generate secure mode hash: {}", e.toString());
      logger.debug(e.toString(), e);
    }
    return null;
  }

  /**
   * Returns the current version string of the client library.
   * @return a version string conforming to Semantic Versioning (http://semver.org)
   */
  @Override
  public String version() {
    return CLIENT_VERSION;
  }
  
  private static String getClientVersion() {
    Class<?> clazz = LDConfig.class;
    String className = clazz.getSimpleName() + ".class";
    String classPath = clazz.getResource(className).toString();
    if (!classPath.startsWith("jar")) {
      // Class not from JAR
      return "Unknown";
    }
    String manifestPath = classPath.substring(0, classPath.lastIndexOf("!") + 1) +
        "/META-INF/MANIFEST.MF";
    Manifest manifest = null;
    try {
      manifest = new Manifest(new URL(manifestPath).openStream());
      Attributes attr = manifest.getMainAttributes();
      String value = attr.getValue("Implementation-Version");
      return value;
    } catch (IOException e) {
      logger.warn("Unable to determine LaunchDarkly client library version", e);
      return "Unknown";
    }
  }
}<|MERGE_RESOLUTION|>--- conflicted
+++ resolved
@@ -72,23 +72,15 @@
       // of instances that we created ourselves from a factory.
       this.shouldCloseFeatureStore = false;
     } else {
-<<<<<<< HEAD
-      FeatureStoreFactory factory = this.config.featureStoreFactory == null ?
-          Components.inMemoryFeatureStore() : this.config.featureStoreFactory;
-=======
       FeatureStoreFactory factory = config.dataStoreFactory == null ?
           Components.inMemoryDataStore() : config.dataStoreFactory;
->>>>>>> 38f48d74
       store = factory.createFeatureStore();
       this.shouldCloseFeatureStore = true;
     }
     this.featureStore = new FeatureStoreClientWrapper(store);
-<<<<<<< HEAD
 
     EventProcessorFactory epFactory = this.config.eventProcessorFactory == null ?
         Components.defaultEventProcessor() : this.config.eventProcessorFactory;
-    UpdateProcessorFactory upFactory = this.config.updateProcessorFactory == null ?
-            Components.defaultUpdateProcessor() : this.config.updateProcessorFactory;
 
     DiagnosticAccumulator diagnosticAccumulator = null;
     // Do not create accumulator if config has specified is opted out, or if epFactory doesn't support diagnostics
@@ -103,6 +95,9 @@
       this.eventProcessor = epFactory.createEventProcessor(sdkKey, this.config);
     }
 
+    UpdateProcessorFactory upFactory = this.config.dataSourceFactory == null ?
+        Components.defaultDataSource() : this.config.dataSourceFactory;
+    
     if (upFactory instanceof UpdateProcessorFactoryWithDiagnostics) {
       UpdateProcessorFactoryWithDiagnostics upwdFactory = ((UpdateProcessorFactoryWithDiagnostics) upFactory);
       this.updateProcessor = upwdFactory.createUpdateProcessor(sdkKey, this.config, featureStore, diagnosticAccumulator);
@@ -110,16 +105,6 @@
       this.updateProcessor = upFactory.createUpdateProcessor(sdkKey, this.config, featureStore);
     }
 
-=======
-    
-    EventProcessorFactory epFactory = config.eventProcessorFactory == null ?
-        Components.defaultEventProcessor() : config.eventProcessorFactory;
-    this.eventProcessor = epFactory.createEventProcessor(sdkKey, config);
-    
-    UpdateProcessorFactory upFactory = config.dataSourceFactory == null ?
-        Components.defaultDataSource() : config.dataSourceFactory;
-    this.updateProcessor = upFactory.createUpdateProcessor(sdkKey, config, featureStore);
->>>>>>> 38f48d74
     Future<Void> startFuture = updateProcessor.start();
     if (this.config.startWaitMillis > 0L) {
       if (!this.config.offline && !this.config.useLdd) {
