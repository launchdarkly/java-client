package com.launchdarkly.client;

import com.google.gson.JsonElement;
import com.launchdarkly.client.value.LDValue;

import org.apache.commons.codec.binary.Hex;
import org.slf4j.Logger;
import org.slf4j.LoggerFactory;

import java.io.IOException;
import java.io.UnsupportedEncodingException;
import java.net.URL;
import java.security.InvalidKeyException;
import java.security.NoSuchAlgorithmException;
import java.util.Map;
import java.util.concurrent.Future;
import java.util.concurrent.TimeUnit;
import java.util.concurrent.TimeoutException;
import java.util.jar.Attributes;
import java.util.jar.Manifest;

import javax.crypto.Mac;
import javax.crypto.spec.SecretKeySpec;

import static com.google.common.base.Preconditions.checkNotNull;
import static com.launchdarkly.client.VersionedDataKind.FEATURES;

/**
 * A client for the LaunchDarkly API. Client instances are thread-safe. Applications should instantiate
 * a single {@code LDClient} for the lifetime of their application.
 */
public final class LDClient implements LDClientInterface {
  private static final Logger logger = LoggerFactory.getLogger(LDClient.class);
  private static final String HMAC_ALGORITHM = "HmacSHA256";
  static final String CLIENT_VERSION = getClientVersion();

  private final LDConfig config;
  private final String sdkKey;
  final EventProcessor eventProcessor;
  final UpdateProcessor updateProcessor;
  final FeatureStore featureStore;
  final boolean shouldCloseFeatureStore;
  
  /**
   * Creates a new client instance that connects to LaunchDarkly with the default configuration. In most
   * cases, you should use this constructor.
   *
   * @param sdkKey the SDK key for your LaunchDarkly environment
   */
  public LDClient(String sdkKey) {
    this(sdkKey, LDConfig.DEFAULT);
  }

  /**
   * Creates a new client to connect to LaunchDarkly with a custom configuration. This constructor
   * can be used to configure advanced client features, such as customizing the LaunchDarkly base URL.
   *
   * @param sdkKey the SDK key for your LaunchDarkly environment
   * @param config a client configuration object
   */
  public LDClient(String sdkKey, LDConfig config) {
<<<<<<< HEAD
    this.config = new LDConfig(config);
    this.sdkKey = sdkKey;

=======
    this.config = checkNotNull(config, "config must not be null");
    this.sdkKey = checkNotNull(sdkKey, "sdkKey must not be null");
    
>>>>>>> fdf8ea63
    FeatureStore store;
    if (this.config.deprecatedFeatureStore != null) {
      store = this.config.deprecatedFeatureStore;
      // The following line is for backward compatibility with the obsolete mechanism by which the
      // caller could pass in a FeatureStore implementation instance that we did not create.  We
      // were not disposing of that instance when the client was closed, so we should continue not
      // doing so until the next major version eliminates that mechanism.  We will always dispose
      // of instances that we created ourselves from a factory.
      this.shouldCloseFeatureStore = false;
    } else {
      FeatureStoreFactory factory = this.config.featureStoreFactory == null ?
          Components.inMemoryFeatureStore() : this.config.featureStoreFactory;
      store = factory.createFeatureStore();
      this.shouldCloseFeatureStore = true;
    }
    this.featureStore = new FeatureStoreClientWrapper(store);
    
    EventProcessorFactory epFactory = this.config.eventProcessorFactory == null ?
        Components.defaultEventProcessor() : this.config.eventProcessorFactory;
    this.eventProcessor = epFactory.createEventProcessor(sdkKey, this.config);
    
    UpdateProcessorFactory upFactory = this.config.updateProcessorFactory == null ?
        Components.defaultUpdateProcessor() : this.config.updateProcessorFactory;
    this.updateProcessor = upFactory.createUpdateProcessor(sdkKey, this.config, featureStore);
    Future<Void> startFuture = updateProcessor.start();
    if (this.config.startWaitMillis > 0L) {
      if (!this.config.offline && !this.config.useLdd) {
        logger.info("Waiting up to " + this.config.startWaitMillis + " milliseconds for LaunchDarkly client to start...");
      }
      try {
        startFuture.get(this.config.startWaitMillis, TimeUnit.MILLISECONDS);
      } catch (TimeoutException e) {
        logger.error("Timeout encountered waiting for LaunchDarkly client initialization");
      } catch (Exception e) {
        logger.error("Exception encountered waiting for LaunchDarkly client initialization: {}", e.toString());
        logger.debug(e.toString(), e);
      }
      if (!updateProcessor.initialized()) {
        logger.warn("LaunchDarkly client was not successfully initialized");
      }
    }
  }

  @Override
  public boolean initialized() {
    return updateProcessor.initialized();
  }

  @Override
  public void track(String eventName, LDUser user) {
    trackData(eventName, user, LDValue.ofNull());
  }

  @Override
  public void trackData(String eventName, LDUser user, LDValue data) {
    if (user == null || user.getKeyAsString() == null) {
      logger.warn("Track called with null user or null user key!");
    } else {
      eventProcessor.sendEvent(EventFactory.DEFAULT.newCustomEvent(eventName, user, data, null));
    }
  }

  @SuppressWarnings("deprecation")
  @Override
  public void track(String eventName, LDUser user, JsonElement data) {
    trackData(eventName, user, LDValue.unsafeFromJsonElement(data));
  }

  @SuppressWarnings("deprecation")
  @Override
  public void track(String eventName, LDUser user, JsonElement data, double metricValue) {
    trackMetric(eventName, user, LDValue.unsafeFromJsonElement(data), metricValue);
  }

  @Override
  public void trackMetric(String eventName, LDUser user, LDValue data, double metricValue) {
    if (user == null || user.getKeyAsString() == null) {
      logger.warn("Track called with null user or null user key!");
    } else {
      eventProcessor.sendEvent(EventFactory.DEFAULT.newCustomEvent(eventName, user, data, metricValue));
    }
  }

  @Override
  public void identify(LDUser user) {
    if (user == null || user.getKeyAsString() == null) {
      logger.warn("Identify called with null user or null user key!");
    } else {
      eventProcessor.sendEvent(EventFactory.DEFAULT.newIdentifyEvent(user));
    }
  }

  private void sendFlagRequestEvent(Event.FeatureRequest event) {
    eventProcessor.sendEvent(event);
    NewRelicReflector.annotateTransaction(event.key, String.valueOf(event.value));
  }

  @Override
  public Map<String, JsonElement> allFlags(LDUser user) {
    FeatureFlagsState state = allFlagsState(user);
    if (!state.isValid()) {
      return null;
    }
    return state.toValuesMap();
  }

  @Override
  public FeatureFlagsState allFlagsState(LDUser user, FlagsStateOption... options) {
    FeatureFlagsState.Builder builder = new FeatureFlagsState.Builder(options);
    
    if (isOffline()) {
      logger.debug("allFlagsState() was called when client is in offline mode.");
    }
    
    if (!initialized()) {
      if (featureStore.initialized()) {
        logger.warn("allFlagsState() was called before client initialized; using last known values from feature store");
      } else {
        logger.warn("allFlagsState() was called before client initialized; feature store unavailable, returning no data");
        return builder.valid(false).build();
      }
    }

    if (user == null || user.getKeyAsString() == null) {
      logger.warn("allFlagsState() was called with null user or null user key! returning no data");
      return builder.valid(false).build();
    }

    boolean clientSideOnly = FlagsStateOption.hasOption(options, FlagsStateOption.CLIENT_SIDE_ONLY);
    Map<String, FeatureFlag> flags = featureStore.all(FEATURES);
    for (Map.Entry<String, FeatureFlag> entry : flags.entrySet()) {
      FeatureFlag flag = entry.getValue();
      if (clientSideOnly && !flag.isClientSide()) {
        continue;
      }
      try {
        EvaluationDetail<LDValue> result = flag.evaluate(user, featureStore, EventFactory.DEFAULT).getDetails();
        builder.addFlag(flag, result);
      } catch (Exception e) {
        logger.error("Exception caught for feature flag \"{}\" when evaluating all flags: {}", entry.getKey(), e.toString());
        logger.debug(e.toString(), e);
        builder.addFlag(entry.getValue(), EvaluationDetail.error(EvaluationReason.ErrorKind.EXCEPTION, LDValue.ofNull()));
      }
    }
    return builder.build();
  }
  
  @Override
  public boolean boolVariation(String featureKey, LDUser user, boolean defaultValue) {
    return evaluate(featureKey, user, LDValue.of(defaultValue), true).booleanValue();
  }

  @Override
  public Integer intVariation(String featureKey, LDUser user, int defaultValue) {
    return evaluate(featureKey, user, LDValue.of(defaultValue), true).intValue();
  }

  @Override
  public Double doubleVariation(String featureKey, LDUser user, Double defaultValue) {
    return evaluate(featureKey, user, LDValue.of(defaultValue), true).doubleValue();
  }

  @Override
  public String stringVariation(String featureKey, LDUser user, String defaultValue) {
    return evaluate(featureKey, user, LDValue.of(defaultValue), true).stringValue();
  }

  @SuppressWarnings("deprecation")
  @Override
  public JsonElement jsonVariation(String featureKey, LDUser user, JsonElement defaultValue) {
    return evaluate(featureKey, user, LDValue.unsafeFromJsonElement(defaultValue), false).asUnsafeJsonElement();
  }

  @Override
  public LDValue jsonValueVariation(String featureKey, LDUser user, LDValue defaultValue) {
    return evaluate(featureKey, user, defaultValue == null ? LDValue.ofNull() : defaultValue, false);
  }

  @Override
  public EvaluationDetail<Boolean> boolVariationDetail(String featureKey, LDUser user, boolean defaultValue) {
     EvaluationDetail<LDValue> details = evaluateDetail(featureKey, user, LDValue.of(defaultValue), true,
         EventFactory.DEFAULT_WITH_REASONS);
     return EvaluationDetail.fromValue(details.getValue().booleanValue(),
         details.getVariationIndex(), details.getReason());
  }

  @Override
  public EvaluationDetail<Integer> intVariationDetail(String featureKey, LDUser user, int defaultValue) {
    EvaluationDetail<LDValue> details = evaluateDetail(featureKey, user, LDValue.of(defaultValue), true,
         EventFactory.DEFAULT_WITH_REASONS);
    return EvaluationDetail.fromValue(details.getValue().intValue(),
        details.getVariationIndex(), details.getReason());
  }

  @Override
  public EvaluationDetail<Double> doubleVariationDetail(String featureKey, LDUser user, double defaultValue) {
    EvaluationDetail<LDValue> details = evaluateDetail(featureKey, user, LDValue.of(defaultValue), true,
         EventFactory.DEFAULT_WITH_REASONS);
    return EvaluationDetail.fromValue(details.getValue().doubleValue(),
        details.getVariationIndex(), details.getReason());
  }

  @Override
  public EvaluationDetail<String> stringVariationDetail(String featureKey, LDUser user, String defaultValue) {
    EvaluationDetail<LDValue> details = evaluateDetail(featureKey, user, LDValue.of(defaultValue), true,
         EventFactory.DEFAULT_WITH_REASONS);
    return EvaluationDetail.fromValue(details.getValue().stringValue(),
        details.getVariationIndex(), details.getReason());
  }

  @SuppressWarnings("deprecation")
  @Override
  public EvaluationDetail<JsonElement> jsonVariationDetail(String featureKey, LDUser user, JsonElement defaultValue) {
    EvaluationDetail<LDValue> details = evaluateDetail(featureKey, user, LDValue.unsafeFromJsonElement(defaultValue), false,
         EventFactory.DEFAULT_WITH_REASONS);
    return EvaluationDetail.fromValue(details.getValue().asUnsafeJsonElement(),
        details.getVariationIndex(), details.getReason());
  }

  @Override
  public EvaluationDetail<LDValue> jsonValueVariationDetail(String featureKey, LDUser user, LDValue defaultValue) {
    return evaluateDetail(featureKey, user, defaultValue == null ? LDValue.ofNull() : defaultValue, false, EventFactory.DEFAULT_WITH_REASONS);
  }
  
  @Override
  public boolean isFlagKnown(String featureKey) {
    if (!initialized()) {
      if (featureStore.initialized()) {
        logger.warn("isFlagKnown called before client initialized for feature flag \"{}\"; using last known values from feature store", featureKey);
      } else {
        logger.warn("isFlagKnown called before client initialized for feature flag \"{}\"; feature store unavailable, returning false", featureKey);
        return false;
      }
    }

    try {
      if (featureStore.get(FEATURES, featureKey) != null) {
        return true;
      }
    } catch (Exception e) {
      logger.error("Encountered exception while calling isFlagKnown for feature flag \"{}\": {}", e.toString());
      logger.debug(e.toString(), e);
    }

    return false;
  }

  private LDValue evaluate(String featureKey, LDUser user, LDValue defaultValue, boolean checkType) {
    return evaluateDetail(featureKey, user, defaultValue, checkType, EventFactory.DEFAULT).getValue();
  }
  
  private EvaluationDetail<LDValue> evaluateDetail(String featureKey, LDUser user, LDValue defaultValue,
      boolean checkType, EventFactory eventFactory) {
    EvaluationDetail<LDValue> details = evaluateInternal(featureKey, user, defaultValue, eventFactory);
    if (details.getValue() != null && checkType) {
      if (defaultValue.getType() != details.getValue().getType()) {
        logger.error("Feature flag evaluation expected result as {}, but got {}", defaultValue.getType(), details.getValue().getType());
        return EvaluationDetail.error(EvaluationReason.ErrorKind.WRONG_TYPE, defaultValue);
      }
    }
    return details;
  }
  
  private EvaluationDetail<LDValue> evaluateInternal(String featureKey, LDUser user, LDValue defaultValue, EventFactory eventFactory) {
    if (!initialized()) {
      if (featureStore.initialized()) {
        logger.warn("Evaluation called before client initialized for feature flag \"{}\"; using last known values from feature store", featureKey);
      } else {
        logger.warn("Evaluation called before client initialized for feature flag \"{}\"; feature store unavailable, returning default value", featureKey);
        sendFlagRequestEvent(eventFactory.newUnknownFeatureRequestEvent(featureKey, user, defaultValue,
            EvaluationReason.ErrorKind.CLIENT_NOT_READY));
        return EvaluationDetail.error(EvaluationReason.ErrorKind.CLIENT_NOT_READY, defaultValue);
      }
    }

    FeatureFlag featureFlag = null;
    try {
      featureFlag = featureStore.get(FEATURES, featureKey);
      if (featureFlag == null) {
        logger.info("Unknown feature flag \"{}\"; returning default value", featureKey);
        sendFlagRequestEvent(eventFactory.newUnknownFeatureRequestEvent(featureKey, user, defaultValue,
            EvaluationReason.ErrorKind.FLAG_NOT_FOUND));
        return EvaluationDetail.error(EvaluationReason.ErrorKind.FLAG_NOT_FOUND, defaultValue);
      }
      if (user == null || user.getKeyAsString() == null) {
        logger.warn("Null user or null user key when evaluating flag \"{}\"; returning default value", featureKey);
        sendFlagRequestEvent(eventFactory.newDefaultFeatureRequestEvent(featureFlag, user, defaultValue,
            EvaluationReason.ErrorKind.USER_NOT_SPECIFIED));
        return EvaluationDetail.error(EvaluationReason.ErrorKind.USER_NOT_SPECIFIED, defaultValue);
      }
      if (user.getKeyAsString().isEmpty()) {
        logger.warn("User key is blank. Flag evaluation will proceed, but the user will not be stored in LaunchDarkly");
      }
      FeatureFlag.EvalResult evalResult = featureFlag.evaluate(user, featureStore, eventFactory);
      for (Event.FeatureRequest event : evalResult.getPrerequisiteEvents()) {
        eventProcessor.sendEvent(event);
      }
      EvaluationDetail<LDValue> details = evalResult.getDetails();
      if (details.isDefaultValue()) {
        details = EvaluationDetail.fromValue(defaultValue, null, details.getReason());
      }
      sendFlagRequestEvent(eventFactory.newFeatureRequestEvent(featureFlag, user, details, defaultValue));
      return details;
    } catch (Exception e) {
      logger.error("Encountered exception while evaluating feature flag \"{}\": {}", featureKey, e.toString());
      logger.debug(e.toString(), e);
      if (featureFlag == null) {
        sendFlagRequestEvent(eventFactory.newUnknownFeatureRequestEvent(featureKey, user, defaultValue,
            EvaluationReason.ErrorKind.EXCEPTION));
      } else {
        sendFlagRequestEvent(eventFactory.newDefaultFeatureRequestEvent(featureFlag, user, defaultValue,
            EvaluationReason.ErrorKind.EXCEPTION));
      }
      return EvaluationDetail.error(EvaluationReason.ErrorKind.EXCEPTION, defaultValue);
    }
  }

  @Override
  public void close() throws IOException {
    logger.info("Closing LaunchDarkly Client");
    if (shouldCloseFeatureStore) { // see comment in constructor about this variable
      this.featureStore.close();
    }
    this.eventProcessor.close();
    this.updateProcessor.close();
  }

  @Override
  public void flush() {
    this.eventProcessor.flush();
  }

  @Override
  public boolean isOffline() {
    return config.offline;
  }

  @Override
  public String secureModeHash(LDUser user) {
    if (user == null || user.getKeyAsString() == null) {
      return null;
    }
    try {
      Mac mac = Mac.getInstance(HMAC_ALGORITHM);
      mac.init(new SecretKeySpec(sdkKey.getBytes(), HMAC_ALGORITHM));
      return Hex.encodeHexString(mac.doFinal(user.getKeyAsString().getBytes("UTF8")));
    } catch (InvalidKeyException | UnsupportedEncodingException | NoSuchAlgorithmException e) {
      logger.error("Could not generate secure mode hash: {}", e.toString());
      logger.debug(e.toString(), e);
    }
    return null;
  }

  /**
   * Returns the current version string of the client library.
   * @return a version string conforming to Semantic Versioning (http://semver.org)
   */
  @Override
  public String version() {
    return CLIENT_VERSION;
  }
  
  private static String getClientVersion() {
    Class<?> clazz = LDConfig.class;
    String className = clazz.getSimpleName() + ".class";
    String classPath = clazz.getResource(className).toString();
    if (!classPath.startsWith("jar")) {
      // Class not from JAR
      return "Unknown";
    }
    String manifestPath = classPath.substring(0, classPath.lastIndexOf("!") + 1) +
        "/META-INF/MANIFEST.MF";
    Manifest manifest = null;
    try {
      manifest = new Manifest(new URL(manifestPath).openStream());
      Attributes attr = manifest.getMainAttributes();
      String value = attr.getValue("Implementation-Version");
      return value;
    } catch (IOException e) {
      logger.warn("Unable to determine LaunchDarkly client library version", e);
      return "Unknown";
    }
  }
}<|MERGE_RESOLUTION|>--- conflicted
+++ resolved
@@ -59,15 +59,9 @@
    * @param config a client configuration object
    */
   public LDClient(String sdkKey, LDConfig config) {
-<<<<<<< HEAD
-    this.config = new LDConfig(config);
-    this.sdkKey = sdkKey;
-
-=======
-    this.config = checkNotNull(config, "config must not be null");
+    this.config = new LDConfig(checkNotNull(config, "config must not be null"));
     this.sdkKey = checkNotNull(sdkKey, "sdkKey must not be null");
-    
->>>>>>> fdf8ea63
+
     FeatureStore store;
     if (this.config.deprecatedFeatureStore != null) {
       store = this.config.deprecatedFeatureStore;
