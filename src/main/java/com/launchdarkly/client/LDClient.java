--- conflicted
+++ resolved
@@ -37,7 +37,7 @@
  * a single {@code LDClient} for the lifetime of their application.
  */
 public final class LDClient implements LDClientInterface {
-  private static final Logger logger = LoggerFactory.getLogger(LDClient.class);
+  static final Logger logger = LoggerFactory.getLogger(LDClient.class);
   private static final String HMAC_ALGORITHM = "HmacSHA256";
   static final String CLIENT_VERSION = getClientVersion();
 
@@ -68,7 +68,6 @@
   public LDClient(String sdkKey, LDConfig config) {
     this.config = new LDConfig(checkNotNull(config, "config must not be null"));
     this.sdkKey = checkNotNull(sdkKey, "sdkKey must not be null");
-<<<<<<< HEAD
     
     DataStoreFactory factory = config.dataStoreFactory == null ?
         Components.inMemoryDataStore() : config.dataStoreFactory;
@@ -85,42 +84,9 @@
       }
     });
     
-    EventProcessorFactory epFactory = config.eventProcessorFactory == null ?
-        Components.defaultEventProcessor() : config.eventProcessorFactory;
-    this.eventProcessor = epFactory.createEventProcessor(sdkKey, config);
-    
-    DataSourceFactory dataSourceFactory = config.dataSourceFactory == null ?
-        Components.defaultDataSource() : config.dataSourceFactory;
-    this.dataSource = dataSourceFactory.createDataSource(sdkKey, config, dataStore);
-    Future<Void> startFuture = dataSource.start();
-    if (!config.startWait.isZero() && !config.startWait.isNegative()) {
-      if (!config.offline && !config.useLdd) {
-        logger.info("Waiting up to " + config.startWait.toMillis() + " milliseconds for LaunchDarkly client to start...");
-      }
-      try {
-        startFuture.get(config.startWait.toMillis(), TimeUnit.MILLISECONDS);
-=======
-
-    FeatureStore store;
-    if (this.config.deprecatedFeatureStore != null) {
-      store = this.config.deprecatedFeatureStore;
-      // The following line is for backward compatibility with the obsolete mechanism by which the
-      // caller could pass in a FeatureStore implementation instance that we did not create.  We
-      // were not disposing of that instance when the client was closed, so we should continue not
-      // doing so until the next major version eliminates that mechanism.  We will always dispose
-      // of instances that we created ourselves from a factory.
-      this.shouldCloseFeatureStore = false;
-    } else {
-      FeatureStoreFactory factory = config.dataStoreFactory == null ?
-          Components.inMemoryDataStore() : config.dataStoreFactory;
-      store = factory.createFeatureStore();
-      this.shouldCloseFeatureStore = true;
-    }
-    this.featureStore = new FeatureStoreClientWrapper(store);
-
     EventProcessorFactory epFactory = this.config.eventProcessorFactory == null ?
         Components.defaultEventProcessor() : this.config.eventProcessorFactory;
-
+        
     DiagnosticAccumulator diagnosticAccumulator = null;
     // Do not create accumulator if config has specified is opted out, or if epFactory doesn't support diagnostics
     if (!this.config.diagnosticOptOut && epFactory instanceof EventProcessorFactoryWithDiagnostics) {
@@ -134,24 +100,24 @@
       this.eventProcessor = epFactory.createEventProcessor(sdkKey, this.config);
     }
 
-    UpdateProcessorFactory upFactory = this.config.dataSourceFactory == null ?
+    
+    DataSourceFactory dataSourceFactory = this.config.dataSourceFactory == null ?
         Components.defaultDataSource() : this.config.dataSourceFactory;
-    
-    if (upFactory instanceof UpdateProcessorFactoryWithDiagnostics) {
-      UpdateProcessorFactoryWithDiagnostics upwdFactory = ((UpdateProcessorFactoryWithDiagnostics) upFactory);
-      this.updateProcessor = upwdFactory.createUpdateProcessor(sdkKey, this.config, featureStore, diagnosticAccumulator);
+
+    if (dataSourceFactory instanceof DataSourceFactoryWithDiagnostics) {
+      DataSourceFactoryWithDiagnostics dswdFactory = ((DataSourceFactoryWithDiagnostics) dataSourceFactory);
+      this.dataSource = dswdFactory.createDataSource(sdkKey, this.config, dataStore, diagnosticAccumulator);
     } else {
-      this.updateProcessor = upFactory.createUpdateProcessor(sdkKey, this.config, featureStore);
-    }
-
-    Future<Void> startFuture = updateProcessor.start();
-    if (this.config.startWaitMillis > 0L) {
+      this.dataSource = dataSourceFactory.createDataSource(sdkKey, this.config, dataStore);
+    }
+
+    Future<Void> startFuture = dataSource.start();
+    if (!this.config.startWait.isZero() && !this.config.startWait.isNegative()) {
       if (!this.config.offline && !this.config.useLdd) {
-        logger.info("Waiting up to " + this.config.startWaitMillis + " milliseconds for LaunchDarkly client to start...");
+        logger.info("Waiting up to " + this.config.startWait.toMillis() + " milliseconds for LaunchDarkly client to start...");
       }
       try {
-        startFuture.get(this.config.startWaitMillis, TimeUnit.MILLISECONDS);
->>>>>>> 791e236e
+        startFuture.get(this.config.startWait.toMillis(), TimeUnit.MILLISECONDS);
       } catch (TimeoutException e) {
         logger.error("Timeout encountered waiting for LaunchDarkly client initialization");
       } catch (Exception e) {
@@ -241,11 +207,7 @@
       } catch (Exception e) {
         logger.error("Exception caught for feature flag \"{}\" when evaluating all flags: {}", entry.getKey(), e.toString());
         logger.debug(e.toString(), e);
-<<<<<<< HEAD
-        builder.addFlag(entry.getValue(), errorResult(EvaluationReason.ErrorKind.EXCEPTION, LDValue.ofNull()));
-=======
-        builder.addFlag(entry.getValue(), EvaluationDetail.fromValue(LDValue.ofNull(), null, EvaluationReason.exception(e)));
->>>>>>> 791e236e
+        builder.addFlag(entry.getValue(), new Evaluator.EvalResult(LDValue.ofNull(), null, EvaluationReason.exception(e)));
       }
     }
     return builder.build();
@@ -403,11 +365,7 @@
         sendFlagRequestEvent(eventFactory.newDefaultFeatureRequestEvent(featureFlag, user, defaultValue,
             EvaluationReason.ErrorKind.EXCEPTION));
       }
-<<<<<<< HEAD
-      return errorResult(EvaluationReason.ErrorKind.EXCEPTION, defaultValue);
-=======
-      return EvaluationDetail.fromValue(defaultValue, null, EvaluationReason.exception(e));
->>>>>>> 791e236e
+      return new Evaluator.EvalResult(defaultValue, null, EvaluationReason.exception(e));
     }
   }
 
