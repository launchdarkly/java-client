--- conflicted
+++ resolved
@@ -98,10 +98,10 @@
       this.eventProcessor = epFactory.createEventProcessor(sdkKey, this.config);
     }
 
-    UpdateProcessorFactory upFactory = this.config.dataSourceFactory == null ?
-        Components.defaultDataSource() : this.config.dataSourceFactory;
+    @SuppressWarnings("deprecation") // defaultUpdateProcessor will be replaced by streamingDataSource once the deprecated config.stream is removed
+    UpdateProcessorFactory upFactory = config.dataSourceFactory == null ?
+        Components.defaultUpdateProcessor() : config.dataSourceFactory;
     
-<<<<<<< HEAD
     if (upFactory instanceof UpdateProcessorFactoryWithDiagnostics) {
       UpdateProcessorFactoryWithDiagnostics upwdFactory = ((UpdateProcessorFactoryWithDiagnostics) upFactory);
       this.updateProcessor = upwdFactory.createUpdateProcessor(sdkKey, this.config, featureStore, diagnosticAccumulator);
@@ -111,22 +111,8 @@
 
     Future<Void> startFuture = updateProcessor.start();
     if (this.config.startWaitMillis > 0L) {
-      if (!this.config.offline && !this.config.useLdd) {
+      if (!(updateProcessor instanceof NullUpdateProcessor)) {
         logger.info("Waiting up to " + this.config.startWaitMillis + " milliseconds for LaunchDarkly client to start...");
-=======
-    EventProcessorFactory epFactory = config.eventProcessorFactory == null ?
-        Components.defaultEventProcessor() : config.eventProcessorFactory;
-    this.eventProcessor = epFactory.createEventProcessor(sdkKey, config);
-    
-    @SuppressWarnings("deprecation") // defaultUpdateProcessor will be replaced by streamingDataSource once the deprecated config.stream is removed
-    UpdateProcessorFactory upFactory = config.dataSourceFactory == null ?
-        Components.defaultUpdateProcessor() : config.dataSourceFactory;
-    this.updateProcessor = upFactory.createUpdateProcessor(sdkKey, config, featureStore);
-    Future<Void> startFuture = updateProcessor.start();
-    if (config.startWaitMillis > 0L) {
-      if (!(updateProcessor instanceof NullUpdateProcessor)) {
-        logger.info("Waiting up to " + config.startWaitMillis + " milliseconds for LaunchDarkly client to start...");
->>>>>>> a8d6a06b
       }
       try {
         startFuture.get(this.config.startWaitMillis, TimeUnit.MILLISECONDS);
