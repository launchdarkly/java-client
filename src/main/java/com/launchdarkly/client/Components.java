package com.launchdarkly.client;

<<<<<<< HEAD
import com.launchdarkly.client.interfaces.DataSource;
import com.launchdarkly.client.interfaces.DataSourceFactory;
import com.launchdarkly.client.interfaces.DataStore;
import com.launchdarkly.client.interfaces.DataStoreFactory;
import com.launchdarkly.client.interfaces.Event;
import com.launchdarkly.client.interfaces.EventProcessor;
import com.launchdarkly.client.interfaces.EventProcessorFactory;
=======
import com.launchdarkly.client.integrations.PersistentDataStoreBuilder;
import com.launchdarkly.client.interfaces.PersistentDataStoreFactory;
>>>>>>> 791e236e

import org.slf4j.Logger;
import org.slf4j.LoggerFactory;

import java.io.IOException;
import java.util.concurrent.Future;

import static com.google.common.util.concurrent.Futures.immediateFuture;

/**
 * Provides factories for the standard implementations of LaunchDarkly component interfaces.
 * @since 4.0.0
 */
public abstract class Components {
  /**
   * Returns a factory for the default in-memory implementation of a data store.
<<<<<<< HEAD
   * 
   * @return a factory object
   * @since 4.11.0
   * @see LDConfig.Builder#dataStore(DataStoreFactory)
=======
   * <p>
   * Note that the interface is still named {@link FeatureStoreFactory}, but in a future version it
   * will be renamed to {@code DataStoreFactory}.
   * 
   * @return a factory object
   * @see LDConfig.Builder#dataStore(FeatureStoreFactory)
   * @since 4.11.0
>>>>>>> 791e236e
   */
  public static DataStoreFactory inMemoryDataStore() {
    return IN_MEMORY_DATA_STORE_FACTORY;
  }
<<<<<<< HEAD
      
=======
  
  /**
   * Returns a configurable factory for some implementation of a persistent data store.
   * <p>
   * This method is used in conjunction with another factory object provided by specific components
   * such as the Redis integration. The latter provides builder methods for options that are specific
   * to that integration, while the {@link PersistentDataStoreBuilder} provides options that are
   * applicable to <i>any</i> persistent data store (such as caching). For example:
   * 
   * <pre><code>
   *     LDConfig config = new LDConfig.Builder()
   *         .dataStore(
   *             Components.persistentDataStore(
   *                 Redis.dataStore().url("redis://my-redis-host")
   *             ).cacheSeconds(15)
   *         )
   *         .build();
   * </code></pre>
   * 
   * See {@link PersistentDataStoreBuilder} for more on how this method is used.
   *  
   * @param storeFactory the factory/builder for the specific kind of persistent data store
   * @return a {@link PersistentDataStoreBuilder}
   * @see LDConfig.Builder#dataStore(FeatureStoreFactory)
   * @see com.launchdarkly.client.integrations.Redis
   * @since 4.11.0
   */
  public static PersistentDataStoreBuilder persistentDataStore(PersistentDataStoreFactory storeFactory) {
    return new PersistentDataStoreBuilder(storeFactory);
  }

  /**
   * Deprecated name for {@link #inMemoryDataStore()}.
   * @return a factory object
   * @deprecated Use {@link #inMemoryDataStore()}.
   */
  @Deprecated
  public static FeatureStoreFactory inMemoryFeatureStore() {
    return inMemoryFeatureStoreFactory;
  }
  
  /**
   * Deprecated name for {@link com.launchdarkly.client.integrations.Redis#dataStore()}.
   * @return a factory/builder object
   * @deprecated Use {@link #persistentDataStore(PersistentDataStoreFactory)} with
   * {@link com.launchdarkly.client.integrations.Redis#dataStore()}.
   */
  @Deprecated
  public static RedisFeatureStoreBuilder redisFeatureStore() {
    return new RedisFeatureStoreBuilder();
  }
  
  /**
   * Deprecated name for {@link com.launchdarkly.client.integrations.Redis#dataStore()}.
   * @param redisUri the URI of the Redis host
   * @return a factory/builder object
   * @deprecated Use {@link #persistentDataStore(PersistentDataStoreFactory)} with
   * {@link com.launchdarkly.client.integrations.Redis#dataStore()} and
   * {@link com.launchdarkly.client.integrations.RedisDataStoreBuilder#uri(URI)}.
   */
  @Deprecated
  public static RedisFeatureStoreBuilder redisFeatureStore(URI redisUri) {
    return new RedisFeatureStoreBuilder(redisUri);
  }
  
>>>>>>> 791e236e
  /**
   * Returns a factory for the default implementation of {@link EventProcessor}, which
   * forwards all analytics events to LaunchDarkly (unless the client is offline or you have
   * set {@link LDConfig.Builder#sendEvents(boolean)} to {@code false}).
   * @return a factory object
   * @see LDConfig.Builder#eventProcessor(EventProcessorFactory)
   */
  public static EventProcessorFactory defaultEventProcessor() {
    return DEFAULT_EVENT_PROCESSOR_FACTORY;
  }
  
  /**
   * Returns a factory for a null implementation of {@link EventProcessor}, which will discard
   * all analytics events and not send them to LaunchDarkly, regardless of any other configuration.
   * @return a factory object
   * @see LDConfig.Builder#eventProcessor(EventProcessorFactory)
   */
  public static EventProcessorFactory nullEventProcessor() {
    return NULL_EVENT_PROCESSOR_FACTORY;
  }
  
  /**
   * Returns a factory for the default implementation of the component for receiving feature flag data
   * from LaunchDarkly. Based on your configuration, this implementation uses either streaming or
   * polling, or does nothing if the client is offline, or in LDD mode.
   * 
   * @return a factory object
   * @since 4.11.0
   * @see LDConfig.Builder#dataSource(DataSourceFactory)
   */
  public static DataSourceFactory defaultDataSource() {
    return DefaultDataSourceFactory.INSTANCE;
  }
  
  /**
   * Returns a factory for a null implementation of {@link DataSource}, which does not
   * connect to LaunchDarkly, regardless of any other configuration.
   * 
   * @return a factory object
   * @since 4.11.0
   * @see LDConfig.Builder#dataSource(DataSourceFactory)
   */
  public static DataSourceFactory nullDataSource() {
    return NULL_DATA_SOURCE_FACTORY;
  }
  
  private static final DataStoreFactory IN_MEMORY_DATA_STORE_FACTORY = () -> new InMemoryDataStore();
  
<<<<<<< HEAD
  private static final EventProcessorFactory DEFAULT_EVENT_PROCESSOR_FACTORY = (sdkKey, config) -> {
=======
  private static final class DefaultEventProcessorFactory implements EventProcessorFactoryWithDiagnostics {
    @Override
    public EventProcessor createEventProcessor(String sdkKey, LDConfig config) {
      return createEventProcessor(sdkKey, config, null);
    }

    public EventProcessor createEventProcessor(String sdkKey, LDConfig config,
                                               DiagnosticAccumulator diagnosticAccumulator) {
>>>>>>> 791e236e
      if (config.offline || !config.sendEvents) {
        return new NullEventProcessor();
      } else {
<<<<<<< HEAD
        return new DefaultEventProcessor(sdkKey, config);
      } 
    };
=======
        return new DefaultEventProcessor(sdkKey, config, diagnosticAccumulator);
      }
    }
  }
>>>>>>> 791e236e
  
  private static final EventProcessorFactory NULL_EVENT_PROCESSOR_FACTORY = (sdkKey, config) -> NullEventProcessor.INSTANCE;
  
  /**
   * Stub implementation of {@link EventProcessor} for when we don't want to send any events.
   */
  static final class NullEventProcessor implements EventProcessor {
    static final NullEventProcessor INSTANCE = new NullEventProcessor();
    
    private NullEventProcessor() {}
    
    @Override
    public void sendEvent(Event e) {
    }
    
    @Override
    public void flush() {
    }
    
    @Override
    public void close() {
    }
  }
  
<<<<<<< HEAD
  private static final class DefaultDataSourceFactory implements DataSourceFactory {
=======
  private static final class DefaultUpdateProcessorFactory implements UpdateProcessorFactoryWithDiagnostics {
>>>>>>> 791e236e
    // Note, logger uses LDClient class name for backward compatibility
    private static final Logger logger = LoggerFactory.getLogger(LDClient.class);
    static final DefaultDataSourceFactory INSTANCE = new DefaultDataSourceFactory();
    
    private DefaultDataSourceFactory() {}
    
    @Override
<<<<<<< HEAD
    public DataSource createDataSource(String sdkKey, LDConfig config, DataStore dataStore) {
=======
    public UpdateProcessor createUpdateProcessor(String sdkKey, LDConfig config, FeatureStore featureStore) {
      return createUpdateProcessor(sdkKey, config, featureStore, null);
    }

    @Override
    public UpdateProcessor createUpdateProcessor(String sdkKey, LDConfig config, FeatureStore featureStore,
                                                 DiagnosticAccumulator diagnosticAccumulator) {
>>>>>>> 791e236e
      if (config.offline) {
        logger.info("Starting LaunchDarkly client in offline mode");
        return new NullDataSource();
      } else if (config.useLdd) {
        logger.info("Starting LaunchDarkly in LDD mode. Skipping direct feature retrieval.");
        return new NullDataSource();
      } else {
        DefaultFeatureRequestor requestor = new DefaultFeatureRequestor(sdkKey, config);
        if (config.stream) {
          logger.info("Enabling streaming API");
<<<<<<< HEAD
          return new StreamProcessor(sdkKey, config, requestor, dataStore, null);
=======
          return new StreamProcessor(sdkKey, config, requestor, featureStore, null, diagnosticAccumulator);
>>>>>>> 791e236e
        } else {
          logger.info("Disabling streaming API");
          logger.warn("You should only disable the streaming API if instructed to do so by LaunchDarkly support");
          return new PollingProcessor(config, requestor, dataStore);
        }
      }
    }
  }
  
  private static final DataSourceFactory NULL_DATA_SOURCE_FACTORY = (sdkKey, config, dataStore) -> NullDataSource.INSTANCE;

  // exposed as package-private for testing
  static final class NullDataSource implements DataSource {
    static final NullDataSource INSTANCE = new NullDataSource();
    
    private NullDataSource() {}
    
    @Override
    public Future<Void> start() {
      return immediateFuture(null);
    }

    @Override
    public boolean initialized() {
      return true;
    }

    @Override
    public void close() throws IOException {}
  }
}<|MERGE_RESOLUTION|>--- conflicted
+++ resolved
@@ -1,6 +1,6 @@
 package com.launchdarkly.client;
 
-<<<<<<< HEAD
+import com.launchdarkly.client.integrations.PersistentDataStoreBuilder;
 import com.launchdarkly.client.interfaces.DataSource;
 import com.launchdarkly.client.interfaces.DataSourceFactory;
 import com.launchdarkly.client.interfaces.DataStore;
@@ -8,13 +8,7 @@
 import com.launchdarkly.client.interfaces.Event;
 import com.launchdarkly.client.interfaces.EventProcessor;
 import com.launchdarkly.client.interfaces.EventProcessorFactory;
-=======
-import com.launchdarkly.client.integrations.PersistentDataStoreBuilder;
 import com.launchdarkly.client.interfaces.PersistentDataStoreFactory;
->>>>>>> 791e236e
-
-import org.slf4j.Logger;
-import org.slf4j.LoggerFactory;
 
 import java.io.IOException;
 import java.util.concurrent.Future;
@@ -28,28 +22,15 @@
 public abstract class Components {
   /**
    * Returns a factory for the default in-memory implementation of a data store.
-<<<<<<< HEAD
    * 
    * @return a factory object
    * @since 4.11.0
    * @see LDConfig.Builder#dataStore(DataStoreFactory)
-=======
-   * <p>
-   * Note that the interface is still named {@link FeatureStoreFactory}, but in a future version it
-   * will be renamed to {@code DataStoreFactory}.
-   * 
-   * @return a factory object
-   * @see LDConfig.Builder#dataStore(FeatureStoreFactory)
-   * @since 4.11.0
->>>>>>> 791e236e
    */
   public static DataStoreFactory inMemoryDataStore() {
     return IN_MEMORY_DATA_STORE_FACTORY;
   }
-<<<<<<< HEAD
-      
-=======
-  
+
   /**
    * Returns a configurable factory for some implementation of a persistent data store.
    * <p>
@@ -72,7 +53,7 @@
    *  
    * @param storeFactory the factory/builder for the specific kind of persistent data store
    * @return a {@link PersistentDataStoreBuilder}
-   * @see LDConfig.Builder#dataStore(FeatureStoreFactory)
+   * @see LDConfig.Builder#dataStore(DataStoreFactory)
    * @see com.launchdarkly.client.integrations.Redis
    * @since 4.11.0
    */
@@ -80,41 +61,6 @@
     return new PersistentDataStoreBuilder(storeFactory);
   }
 
-  /**
-   * Deprecated name for {@link #inMemoryDataStore()}.
-   * @return a factory object
-   * @deprecated Use {@link #inMemoryDataStore()}.
-   */
-  @Deprecated
-  public static FeatureStoreFactory inMemoryFeatureStore() {
-    return inMemoryFeatureStoreFactory;
-  }
-  
-  /**
-   * Deprecated name for {@link com.launchdarkly.client.integrations.Redis#dataStore()}.
-   * @return a factory/builder object
-   * @deprecated Use {@link #persistentDataStore(PersistentDataStoreFactory)} with
-   * {@link com.launchdarkly.client.integrations.Redis#dataStore()}.
-   */
-  @Deprecated
-  public static RedisFeatureStoreBuilder redisFeatureStore() {
-    return new RedisFeatureStoreBuilder();
-  }
-  
-  /**
-   * Deprecated name for {@link com.launchdarkly.client.integrations.Redis#dataStore()}.
-   * @param redisUri the URI of the Redis host
-   * @return a factory/builder object
-   * @deprecated Use {@link #persistentDataStore(PersistentDataStoreFactory)} with
-   * {@link com.launchdarkly.client.integrations.Redis#dataStore()} and
-   * {@link com.launchdarkly.client.integrations.RedisDataStoreBuilder#uri(URI)}.
-   */
-  @Deprecated
-  public static RedisFeatureStoreBuilder redisFeatureStore(URI redisUri) {
-    return new RedisFeatureStoreBuilder(redisUri);
-  }
-  
->>>>>>> 791e236e
   /**
    * Returns a factory for the default implementation of {@link EventProcessor}, which
    * forwards all analytics events to LaunchDarkly (unless the client is offline or you have
@@ -123,7 +69,7 @@
    * @see LDConfig.Builder#eventProcessor(EventProcessorFactory)
    */
   public static EventProcessorFactory defaultEventProcessor() {
-    return DEFAULT_EVENT_PROCESSOR_FACTORY;
+    return DefaultEventProcessorFactory.INSTANCE;
   }
   
   /**
@@ -163,31 +109,24 @@
   
   private static final DataStoreFactory IN_MEMORY_DATA_STORE_FACTORY = () -> new InMemoryDataStore();
   
-<<<<<<< HEAD
-  private static final EventProcessorFactory DEFAULT_EVENT_PROCESSOR_FACTORY = (sdkKey, config) -> {
-=======
   private static final class DefaultEventProcessorFactory implements EventProcessorFactoryWithDiagnostics {
+    static final EventProcessorFactory INSTANCE = new DefaultEventProcessorFactory();
+    
     @Override
     public EventProcessor createEventProcessor(String sdkKey, LDConfig config) {
       return createEventProcessor(sdkKey, config, null);
     }
 
+    @Override
     public EventProcessor createEventProcessor(String sdkKey, LDConfig config,
                                                DiagnosticAccumulator diagnosticAccumulator) {
->>>>>>> 791e236e
       if (config.offline || !config.sendEvents) {
         return new NullEventProcessor();
       } else {
-<<<<<<< HEAD
-        return new DefaultEventProcessor(sdkKey, config);
-      } 
-    };
-=======
         return new DefaultEventProcessor(sdkKey, config, diagnosticAccumulator);
       }
     }
   }
->>>>>>> 791e236e
   
   private static final EventProcessorFactory NULL_EVENT_PROCESSOR_FACTORY = (sdkKey, config) -> NullEventProcessor.INSTANCE;
   
@@ -212,47 +151,33 @@
     }
   }
   
-<<<<<<< HEAD
-  private static final class DefaultDataSourceFactory implements DataSourceFactory {
-=======
-  private static final class DefaultUpdateProcessorFactory implements UpdateProcessorFactoryWithDiagnostics {
->>>>>>> 791e236e
-    // Note, logger uses LDClient class name for backward compatibility
-    private static final Logger logger = LoggerFactory.getLogger(LDClient.class);
+  private static final class DefaultDataSourceFactory implements DataSourceFactoryWithDiagnostics {
     static final DefaultDataSourceFactory INSTANCE = new DefaultDataSourceFactory();
     
     private DefaultDataSourceFactory() {}
     
     @Override
-<<<<<<< HEAD
     public DataSource createDataSource(String sdkKey, LDConfig config, DataStore dataStore) {
-=======
-    public UpdateProcessor createUpdateProcessor(String sdkKey, LDConfig config, FeatureStore featureStore) {
-      return createUpdateProcessor(sdkKey, config, featureStore, null);
-    }
-
-    @Override
-    public UpdateProcessor createUpdateProcessor(String sdkKey, LDConfig config, FeatureStore featureStore,
-                                                 DiagnosticAccumulator diagnosticAccumulator) {
->>>>>>> 791e236e
+      return createDataSource(sdkKey, config, dataStore, null);
+    }
+
+    @Override
+    public DataSource createDataSource(String sdkKey, LDConfig config, DataStore dataStore,
+                                       DiagnosticAccumulator diagnosticAccumulator) {
       if (config.offline) {
-        logger.info("Starting LaunchDarkly client in offline mode");
+        LDClient.logger.info("Starting LaunchDarkly client in offline mode");
         return new NullDataSource();
       } else if (config.useLdd) {
-        logger.info("Starting LaunchDarkly in LDD mode. Skipping direct feature retrieval.");
+        LDClient.logger.info("Starting LaunchDarkly in LDD mode. Skipping direct feature retrieval.");
         return new NullDataSource();
       } else {
         DefaultFeatureRequestor requestor = new DefaultFeatureRequestor(sdkKey, config);
         if (config.stream) {
-          logger.info("Enabling streaming API");
-<<<<<<< HEAD
-          return new StreamProcessor(sdkKey, config, requestor, dataStore, null);
-=======
-          return new StreamProcessor(sdkKey, config, requestor, featureStore, null, diagnosticAccumulator);
->>>>>>> 791e236e
+          LDClient.logger.info("Enabling streaming API");
+          return new StreamProcessor(sdkKey, config, requestor, dataStore, null, diagnosticAccumulator);
         } else {
-          logger.info("Disabling streaming API");
-          logger.warn("You should only disable the streaming API if instructed to do so by LaunchDarkly support");
+          LDClient.logger.info("Disabling streaming API");
+          LDClient.logger.warn("You should only disable the streaming API if instructed to do so by LaunchDarkly support");
           return new PollingProcessor(config, requestor, dataStore);
         }
       }
