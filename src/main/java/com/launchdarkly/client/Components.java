package com.launchdarkly.client;

import com.launchdarkly.client.integrations.EventProcessorBuilder;
import com.launchdarkly.client.integrations.PersistentDataStoreBuilder;
import com.launchdarkly.client.integrations.PollingDataSourceBuilder;
import com.launchdarkly.client.integrations.StreamingDataSourceBuilder;
import com.launchdarkly.client.interfaces.PersistentDataStoreFactory;

import java.io.IOException;
import java.net.URI;
import java.util.concurrent.Future;

import static com.google.common.util.concurrent.Futures.immediateFuture;

/**
 * Provides configurable factories for the standard implementations of LaunchDarkly component interfaces.
 * <p>
 * Some of the configuration options in {@link LDConfig.Builder} affect the entire SDK, but others are
 * specific to one area of functionality, such as how the SDK receives feature flag updates or processes
 * analytics events. For the latter, the standard way to specify a configuration is to call one of the
 * static methods in {@link Components} (such as {@link #streamingDataSource()}), apply any desired
 * configuration change to the object that that method returns (such as {@link StreamingDataSourceBuilder#initialReconnectDelayMillis(long)},
 * and then use the corresponding method in {@link LDConfig.Builder} (such as {@link LDConfig.Builder#dataSource(UpdateProcessorFactory)})
 * to use that configured component in the SDK.
 * 
 * @since 4.0.0
 */
public abstract class Components {
  private static final FeatureStoreFactory inMemoryFeatureStoreFactory = new InMemoryFeatureStoreFactory();
  private static final EventProcessorFactory defaultEventProcessorFactory = new DefaultEventProcessorFactory();
  private static final EventProcessorFactory nullEventProcessorFactory = new NullEventProcessorFactory();
  private static final UpdateProcessorFactory defaultUpdateProcessorFactory = new DefaultUpdateProcessorFactory();
  private static final UpdateProcessorFactory nullUpdateProcessorFactory = new NullUpdateProcessorFactory();
  
  /**
   * Returns a configuration object for using the default in-memory implementation of a data store.
   * <p>
   * Since it is the default, you do not normally need to call this method, unless you need to create
   * a data store instance for testing purposes.
   * <p>
   * Note that the interface is still named {@link FeatureStoreFactory}, but in a future version it
   * will be renamed to {@code DataStoreFactory}.
   * 
   * @return a factory object
   * @see LDConfig.Builder#dataStore(FeatureStoreFactory)
   * @since 4.12.0
   */
  public static FeatureStoreFactory inMemoryDataStore() {
    return inMemoryFeatureStoreFactory;
  }
  
  /**
   * Returns a configuration builder for some implementation of a persistent data store.
   * <p>
   * This method is used in conjunction with another factory object provided by specific components
   * such as the Redis integration. The latter provides builder methods for options that are specific
   * to that integration, while the {@link PersistentDataStoreBuilder} provides options that are
   * applicable to <i>any</i> persistent data store (such as caching). For example:
   * 
   * <pre><code>
   *     LDConfig config = new LDConfig.Builder()
   *         .dataStore(
   *             Components.persistentDataStore(
   *                 Redis.dataStore().url("redis://my-redis-host")
   *             ).cacheSeconds(15)
   *         )
   *         .build();
   * </code></pre>
   * 
   * See {@link PersistentDataStoreBuilder} for more on how this method is used.
   *  
   * @param storeFactory the factory/builder for the specific kind of persistent data store
   * @return a {@link PersistentDataStoreBuilder}
   * @see LDConfig.Builder#dataStore(FeatureStoreFactory)
   * @see com.launchdarkly.client.integrations.Redis
   * @since 4.12.0
   */
  public static PersistentDataStoreBuilder persistentDataStore(PersistentDataStoreFactory storeFactory) {
    return new PersistentDataStoreBuilder(storeFactory);
  }

  /**
   * Deprecated name for {@link #inMemoryDataStore()}.
   * @return a factory object
   * @deprecated Use {@link #inMemoryDataStore()}.
   */
  @Deprecated
  public static FeatureStoreFactory inMemoryFeatureStore() {
    return inMemoryFeatureStoreFactory;
  }
  
  /**
   * Deprecated name for {@link com.launchdarkly.client.integrations.Redis#dataStore()}.
   * @return a factory/builder object
   * @deprecated Use {@link #persistentDataStore(PersistentDataStoreFactory)} with
   * {@link com.launchdarkly.client.integrations.Redis#dataStore()}.
   */
  @Deprecated
  public static RedisFeatureStoreBuilder redisFeatureStore() {
    return new RedisFeatureStoreBuilder();
  }
  
  /**
   * Deprecated name for {@link com.launchdarkly.client.integrations.Redis#dataStore()}.
   * @param redisUri the URI of the Redis host
   * @return a factory/builder object
   * @deprecated Use {@link #persistentDataStore(PersistentDataStoreFactory)} with
   * {@link com.launchdarkly.client.integrations.Redis#dataStore()} and
   * {@link com.launchdarkly.client.integrations.RedisDataStoreBuilder#uri(URI)}.
   */
  @Deprecated
  public static RedisFeatureStoreBuilder redisFeatureStore(URI redisUri) {
    return new RedisFeatureStoreBuilder(redisUri);
  }
  
  /**
   * Returns a configuration builder for analytics event delivery.
   * <p>
   * The default configuration has events enabled with default settings. If you want to
   * customize this behavior, call this method to obtain a builder, change its properties
   * with the {@link EventProcessorBuilder} properties, and pass it to {@link LDConfig.Builder#events(EventProcessorFactory)}:
   * <pre><code>
   *     LDConfig config = new LDConfig.Builder()
   *         .events(Components.sendEvents().capacity(5000).flushIntervalSeconds(2))
   *         .build();
   * </code></pre>
   * To completely disable sending analytics events, use {@link #noEvents()} instead.
   *
   * @return a builder for setting streaming connection properties
   * @see #noEvents()
   * @see LDConfig.Builder#events
   * @since 4.12.0
   */
  public static EventProcessorBuilder sendEvents() {
    return new EventProcessorBuilderImpl();
  }
  
  /**
   * Deprecated method for using the default analytics events implementation.
   * <p>
   * If you pass the return value of this method to {@link LDConfig.Builder#events(EventProcessorFactory)},
   * the behavior is as follows:
   * <ul>
   * <li> If you have set {@link LDConfig.Builder#offline(boolean)} to {@code true}, or
   * {@link LDConfig.Builder#sendEvents(boolean)} to {@code false}, the SDK will <i>not</i> send events to
   * LaunchDarkly.
   * <li> Otherwise, it will send events, using the properties set by the deprecated events configuration
   * methods such as {@link LDConfig.Builder#capacity(int)}.
   * </ul>
   * 
   * @return a factory object
   * @deprecated Use {@link #sendEvents()} or {@link #noEvents}.
   */
  @Deprecated
  public static EventProcessorFactory defaultEventProcessor() {
    return defaultEventProcessorFactory;
  }
  
  /**
   * Returns a configuration object that disables analytics events.
   * <p>
   * Passing this to {@link LDConfig.Builder#events(EventProcessorFactory)} causes the SDK
   * to discard all analytics events and not send them to LaunchDarkly, regardless of any other configuration.
   * <pre><code>
   *     LDConfig config = new LDConfig.Builder()
   *         .events(Components.noEvents())
   *         .build();
   * </code></pre>
   * 
   * @return a factory object
   * @see #sendEvents()
   * @see LDConfig.Builder#events(EventProcessorFactory)
   * @since 4.12.0
   */
  public static EventProcessorFactory noEvents() {
    return nullEventProcessorFactory;
  }

  /**
   * Deprecated name for {@link #noEvents()}.
   * @return a factory object
   * @see LDConfig.Builder#events(EventProcessorFactory)
   * @deprecated Use {@link #noEvents()}.
   */
  @Deprecated
  public static EventProcessorFactory nullEventProcessor() {
    return nullEventProcessorFactory;
  }

  /**
   * Returns a configurable factory for using streaming mode to get feature flag data.
   * <p>
   * By default, the SDK uses a streaming connection to receive feature flag data from LaunchDarkly. To use the
   * default behavior, you do not need to call this method. However, if you want to customize the behavior of
   * the connection, call this method to obtain a builder, change its properties with the
   * {@link StreamingDataSourceBuilder} methods, and pass it to {@link LDConfig.Builder#dataSource(UpdateProcessorFactory)}:
   * <pre><code> 
   *     LDConfig config = new LDConfig.Builder()
   *         .dataSource(Components.streamingDataSource().initialReconnectDelayMillis(500))
   *         .build();
   * </code></pre>
   * <p>
   * These properties will override any equivalent deprecated properties that were set with {@code LDConfig.Builder},
   * such as {@link LDConfig.Builder#reconnectTimeMs(long)}.
   * <p> 
   * (Note that the interface is still named {@link UpdateProcessorFactory}, but in a future version it
   * will be renamed to {@code DataSourceFactory}.)
   * 
   * @return a builder for setting streaming connection properties
   * @see LDConfig.Builder#dataSource(UpdateProcessorFactory)
   * @since 4.12.0
   */
  public static StreamingDataSourceBuilder streamingDataSource() {
    return new StreamingDataSourceBuilderImpl();
  }
  
  /**
   * Returns a configurable factory for using polling mode to get feature flag data.
   * <p>
   * This is not the default behavior; by default, the SDK uses a streaming connection to receive feature flag
   * data from LaunchDarkly. In polling mode, the SDK instead makes a new HTTP request to LaunchDarkly at regular
   * intervals. HTTP caching allows it to avoid redundantly downloading data if there have been no changes, but
   * polling is still less efficient than streaming and should only be used on the advice of LaunchDarkly support.
   * <p>
   * To use polling mode, call this method to obtain a builder, change its properties with the
   * {@link PollingDataSourceBuilder} methods, and pass it to {@link LDConfig.Builder#dataSource(UpdateProcessorFactory)}:
   * <pre><code>
   *     LDConfig config = new LDConfig.Builder()
   *         .dataSource(Components.pollingDataSource().pollIntervalMillis(45000))
   *         .build();
   * </code></pre>
   * <p>
   * These properties will override any equivalent deprecated properties that were set with {@code LDConfig.Builder},
   * such as {@link LDConfig.Builder#pollingIntervalMillis(long)}. However, setting {@link LDConfig.Builder#offline(boolean)}
   * to {@code true} will supersede this setting and completely disable network requests.
   * <p> 
   * (Note that the interface is still named {@link UpdateProcessorFactory}, but in a future version it
   * will be renamed to {@code DataSourceFactory}.)
   * 
   * @return a builder for setting polling properties
   * @see LDConfig.Builder#dataSource(UpdateProcessorFactory)
   * @since 4.12.0
   */
  public static PollingDataSourceBuilder pollingDataSource() {
    return new PollingDataSourceBuilderImpl();
  }
  
  /**
   * Deprecated method for using the default data source implementation.
   * <p>
   * If you pass the return value of this method to {@link LDConfig.Builder#dataSource(UpdateProcessorFactory)},
   * the behavior is as follows:
   * <ul>
   * <li> If you have set {@link LDConfig.Builder#offline(boolean)} or {@link LDConfig.Builder#useLdd(boolean)}
   * to {@code true}, the SDK will <i>not</i> connect to LaunchDarkly for feature flag data.
   * <li> If you have set {@link LDConfig.Builder#stream(boolean)} to {@code false}, it will use polling mode--
   * equivalent to using {@link #pollingDataSource()} with the options set by {@link LDConfig.Builder#baseURI(URI)}
   * and {@link LDConfig.Builder#pollingIntervalMillis(long)}.
   * <li> Otherwise, it will use streaming mode-- equivalent to using {@link #streamingDataSource()} with
   * the options set by {@link LDConfig.Builder#streamURI(URI)} and {@link LDConfig.Builder#reconnectTimeMs(long)}.
   * </ul>
   * 
   * @return a factory object
   * @deprecated Use {@link #streamingDataSource()}, {@link #pollingDataSource()}, or {@link #externalUpdatesOnly()}.
   */
  @Deprecated
  public static UpdateProcessorFactory defaultUpdateProcessor() {
    return defaultUpdateProcessorFactory;
  }
  
  /**
   * Returns a configuration object that disables a direct connection with LaunchDarkly for feature flag updates.
   * <p>
   * Passing this to {@link LDConfig.Builder#dataSource(UpdateProcessorFactory)} causes the SDK
   * not to retrieve feature flag data from LaunchDarkly, regardless of any other configuration.
   * This is normally done if you are using the <a href="https://docs.launchdarkly.com/docs/the-relay-proxy">Relay Proxy</a>
   * in "daemon mode", where an external process-- the Relay Proxy-- connects to LaunchDarkly and populates
   * a persistent data store with the feature flag data. The data store could also be populated by
   * another process that is running the LaunchDarkly SDK. If there is no external process updating
   * the data store, then the SDK will not have any feature flag data and will return application
   * default values only.
   * <pre><code>
   *     LDConfig config = new LDConfig.Builder()
   *         .dataSource(Components.externalUpdatesOnly())
   *         .dataStore(Components.persistentDataStore(Redis.dataStore())) // assuming the Relay Proxy is using Redis
   *         .build();
   * </code></pre>
   * <p>
   * (Note that the interface is still named {@link UpdateProcessorFactory}, but in a future version it
   * will be renamed to {@code DataSourceFactory}.)
   * 
   * @return a factory object
   * @since 4.12.0
   * @see LDConfig.Builder#dataSource(UpdateProcessorFactory)
   */
  public static UpdateProcessorFactory externalUpdatesOnly() {
    return nullUpdateProcessorFactory;
  }

  /**
   * Deprecated name for {@link #externalUpdatesOnly()}.
   * @return a factory object
   * @deprecated Use {@link #externalUpdatesOnly()}.
   */
  @Deprecated
  public static UpdateProcessorFactory nullUpdateProcessor() {
    return nullUpdateProcessorFactory;
  }
  
  private static final class InMemoryFeatureStoreFactory implements FeatureStoreFactory {
    @Override
    public FeatureStore createFeatureStore() {
      return new InMemoryFeatureStore();
    }
  }
  
  private static final class DefaultEventProcessorFactory implements EventProcessorFactoryWithDiagnostics {
    @Override
    public EventProcessor createEventProcessor(String sdkKey, LDConfig config) {
<<<<<<< HEAD
      return createEventProcessor(sdkKey, config, null);
    }

    public EventProcessor createEventProcessor(String sdkKey, LDConfig config,
                                               DiagnosticAccumulator diagnosticAccumulator) {
      if (config.offline || !config.sendEvents) {
        return new EventProcessor.NullEventProcessor();
      } else {
        return new DefaultEventProcessor(sdkKey, config, diagnosticAccumulator);
=======
      if (config.deprecatedSendEvents && !config.offline) {
        return sendEvents()
            .allAttributesPrivate(config.deprecatedAllAttributesPrivate)
            .baseUri(config.deprecatedEventsURI)
            .capacity(config.deprecatedCapacity)
            .flushIntervalSeconds(config.deprecatedFlushInterval)
            .inlineUsersInEvents(config.deprecatedInlineUsersInEvents)
            .privateAttributeNames(config.deprecatedPrivateAttrNames.toArray(new String[config.deprecatedPrivateAttrNames.size()]))
            .userKeysCapacity(config.deprecatedUserKeysCapacity)
            .userKeysFlushIntervalSeconds(config.deprecatedUserKeysFlushInterval)
            .createEventProcessor(sdkKey, config);
      } else {
        return new NullEventProcessor();
>>>>>>> 7216089c
      }
    }
  }
  
  private static final class NullEventProcessorFactory implements EventProcessorFactory {
    public EventProcessor createEventProcessor(String sdkKey, LDConfig config) {
      return new NullEventProcessor();
    }
  }
  
<<<<<<< HEAD
  private static final class DefaultUpdateProcessorFactory implements UpdateProcessorFactoryWithDiagnostics {
=======
  static final class NullEventProcessor implements EventProcessor {
    @Override
    public void sendEvent(Event e) {
    }
    
    @Override
    public void flush() {
    }
    
    @Override
    public void close() {
    }
  }

  // This can be removed once the deprecated polling/streaming config options have been removed.
  private static final class DefaultUpdateProcessorFactory implements UpdateProcessorFactory {
>>>>>>> 7216089c
    @Override
    public UpdateProcessor createUpdateProcessor(String sdkKey, LDConfig config, FeatureStore featureStore) {
      return createUpdateProcessor(sdkKey, config, featureStore, null);
    }
    
    @Override
    public UpdateProcessor createUpdateProcessor(String sdkKey, LDConfig config, FeatureStore featureStore,
        DiagnosticAccumulator diagnosticAccumulator) {
      // We don't need to check config.offline or config.useLdd here; the former is checked automatically
      // by StreamingDataSourceBuilder and PollingDataSourceBuilder, and setting the latter is translated
      // into using externalUpdatesOnly() by LDConfig.Builder.
<<<<<<< HEAD
      if (config.stream) {
        StreamingDataSourceBuilderImpl builder = (StreamingDataSourceBuilderImpl)streamingDataSource()
=======
      if (config.deprecatedStream) {
        return streamingDataSource()
>>>>>>> 7216089c
            .baseUri(config.deprecatedStreamURI)
            .pollingBaseUri(config.deprecatedBaseURI)
            .initialReconnectDelayMillis(config.deprecatedReconnectTimeMs);
        return builder.createUpdateProcessor(sdkKey, config, featureStore, diagnosticAccumulator);
      } else {
        return pollingDataSource()
            .baseUri(config.deprecatedBaseURI)
            .pollIntervalMillis(config.deprecatedPollingIntervalMillis)
            .createUpdateProcessor(sdkKey, config, featureStore);
      }
    }
  }
  
  private static final class NullUpdateProcessorFactory implements UpdateProcessorFactory {
    @Override
    public UpdateProcessor createUpdateProcessor(String sdkKey, LDConfig config, FeatureStore featureStore) {
      if (config.offline) {
        // If they have explicitly called offline(true) to disable everything, we'll log this slightly
        // more specific message.
        LDClient.logger.info("Starting LaunchDarkly client in offline mode");
      } else {
        LDClient.logger.info("LaunchDarkly client will not connect to Launchdarkly for feature flag data");
      }
      return new NullUpdateProcessor();
    }
  }
  
  // Package-private for visibility in tests
  static final class NullUpdateProcessor implements UpdateProcessor {
    @Override
    public Future<Void> start() {
      return immediateFuture(null);
    }

    @Override
    public boolean initialized() {
      return true;
    }

    @Override
    public void close() throws IOException {}
  }
  
  private static final class StreamingDataSourceBuilderImpl extends StreamingDataSourceBuilder implements UpdateProcessorFactoryWithDiagnostics {
    @Override
    public UpdateProcessor createUpdateProcessor(String sdkKey, LDConfig config, FeatureStore featureStore) {
      return createUpdateProcessor(sdkKey, config, featureStore, null);
    }
    
    @Override
    public UpdateProcessor createUpdateProcessor(String sdkKey, LDConfig config, FeatureStore featureStore,
        DiagnosticAccumulator diagnosticAccumulator) {
      // Note, we log startup messages under the LDClient class to keep logs more readable
      
      if (config.offline) {
        LDClient.logger.info("Starting LaunchDarkly client in offline mode");
        return Components.externalUpdatesOnly().createUpdateProcessor(sdkKey, config, featureStore);
      }
      
      LDClient.logger.info("Enabling streaming API");

      URI streamUri = baseUri == null ? LDConfig.DEFAULT_STREAM_URI : baseUri;
      URI pollUri;
      if (pollingBaseUri != null) {
        pollUri = pollingBaseUri;
      } else {
        // If they have set a custom base URI, and they did *not* set a custom polling URI, then we can
        // assume they're using Relay in which case both of those values are the same.
        pollUri = baseUri == null ? LDConfig.DEFAULT_BASE_URI : baseUri;
      }
      
      DefaultFeatureRequestor requestor = new DefaultFeatureRequestor(
          sdkKey,
          config.httpConfig,
          pollUri,
          false
          );
      
      return new StreamProcessor(
          sdkKey,
          config.httpConfig,
          requestor,
          featureStore,
          null,
          diagnosticAccumulator,
          streamUri,
          initialReconnectDelayMillis
          );
    }
  }
  
  private static final class PollingDataSourceBuilderImpl extends PollingDataSourceBuilder {
    @Override
    public UpdateProcessor createUpdateProcessor(String sdkKey, LDConfig config, FeatureStore featureStore) {
      // Note, we log startup messages under the LDClient class to keep logs more readable
      
      if (config.offline) {
        LDClient.logger.info("Starting LaunchDarkly client in offline mode");
        return Components.externalUpdatesOnly().createUpdateProcessor(sdkKey, config, featureStore);
      }

      LDClient.logger.info("Disabling streaming API");
      LDClient.logger.warn("You should only disable the streaming API if instructed to do so by LaunchDarkly support");
      
      DefaultFeatureRequestor requestor = new DefaultFeatureRequestor(
          sdkKey,
          config.httpConfig,
          baseUri == null ? LDConfig.DEFAULT_BASE_URI : baseUri,
          true
          );
      return new PollingProcessor(requestor, featureStore, pollIntervalMillis);
    }
  }
  
  private static final class EventProcessorBuilderImpl extends EventProcessorBuilder {
    @Override
    public EventProcessor createEventProcessor(String sdkKey, LDConfig config) {
      if (config.offline) {
        return new NullEventProcessor();
      }
      return new DefaultEventProcessor(sdkKey,
          new EventsConfiguration(
              allAttributesPrivate,
              capacity,
              baseUri,
              flushIntervalSeconds,
              inlineUsersInEvents,
              privateAttrNames,
              0, // deprecated samplingInterval isn't supported in new builder
              userKeysCapacity,
              userKeysFlushIntervalSeconds
              ),
          config.httpConfig
          );
    }
  }
}<|MERGE_RESOLUTION|>--- conflicted
+++ resolved
@@ -317,19 +317,14 @@
   private static final class DefaultEventProcessorFactory implements EventProcessorFactoryWithDiagnostics {
     @Override
     public EventProcessor createEventProcessor(String sdkKey, LDConfig config) {
-<<<<<<< HEAD
       return createEventProcessor(sdkKey, config, null);
     }
 
+    @Override
     public EventProcessor createEventProcessor(String sdkKey, LDConfig config,
                                                DiagnosticAccumulator diagnosticAccumulator) {
-      if (config.offline || !config.sendEvents) {
-        return new EventProcessor.NullEventProcessor();
-      } else {
-        return new DefaultEventProcessor(sdkKey, config, diagnosticAccumulator);
-=======
       if (config.deprecatedSendEvents && !config.offline) {
-        return sendEvents()
+        EventProcessorFactory epf = sendEvents()
             .allAttributesPrivate(config.deprecatedAllAttributesPrivate)
             .baseUri(config.deprecatedEventsURI)
             .capacity(config.deprecatedCapacity)
@@ -337,11 +332,10 @@
             .inlineUsersInEvents(config.deprecatedInlineUsersInEvents)
             .privateAttributeNames(config.deprecatedPrivateAttrNames.toArray(new String[config.deprecatedPrivateAttrNames.size()]))
             .userKeysCapacity(config.deprecatedUserKeysCapacity)
-            .userKeysFlushIntervalSeconds(config.deprecatedUserKeysFlushInterval)
-            .createEventProcessor(sdkKey, config);
+            .userKeysFlushIntervalSeconds(config.deprecatedUserKeysFlushInterval);
+        return ((EventProcessorFactoryWithDiagnostics)epf).createEventProcessor(sdkKey, config, diagnosticAccumulator);
       } else {
         return new NullEventProcessor();
->>>>>>> 7216089c
       }
     }
   }
@@ -352,26 +346,22 @@
     }
   }
   
-<<<<<<< HEAD
+  static final class NullEventProcessor implements EventProcessor {
+    @Override
+    public void sendEvent(Event e) {
+    }
+    
+    @Override
+    public void flush() {
+    }
+    
+    @Override
+    public void close() {
+    }
+  }
+
+  // This can be removed once the deprecated polling/streaming config options have been removed.
   private static final class DefaultUpdateProcessorFactory implements UpdateProcessorFactoryWithDiagnostics {
-=======
-  static final class NullEventProcessor implements EventProcessor {
-    @Override
-    public void sendEvent(Event e) {
-    }
-    
-    @Override
-    public void flush() {
-    }
-    
-    @Override
-    public void close() {
-    }
-  }
-
-  // This can be removed once the deprecated polling/streaming config options have been removed.
-  private static final class DefaultUpdateProcessorFactory implements UpdateProcessorFactory {
->>>>>>> 7216089c
     @Override
     public UpdateProcessor createUpdateProcessor(String sdkKey, LDConfig config, FeatureStore featureStore) {
       return createUpdateProcessor(sdkKey, config, featureStore, null);
@@ -383,13 +373,8 @@
       // We don't need to check config.offline or config.useLdd here; the former is checked automatically
       // by StreamingDataSourceBuilder and PollingDataSourceBuilder, and setting the latter is translated
       // into using externalUpdatesOnly() by LDConfig.Builder.
-<<<<<<< HEAD
-      if (config.stream) {
+      if (config.deprecatedStream) {
         StreamingDataSourceBuilderImpl builder = (StreamingDataSourceBuilderImpl)streamingDataSource()
-=======
-      if (config.deprecatedStream) {
-        return streamingDataSource()
->>>>>>> 7216089c
             .baseUri(config.deprecatedStreamURI)
             .pollingBaseUri(config.deprecatedBaseURI)
             .initialReconnectDelayMillis(config.deprecatedReconnectTimeMs);
@@ -463,6 +448,7 @@
       
       DefaultFeatureRequestor requestor = new DefaultFeatureRequestor(
           sdkKey,
+          config,
           config.httpConfig,
           pollUri,
           false
@@ -470,6 +456,7 @@
       
       return new StreamProcessor(
           sdkKey,
+          config,
           config.httpConfig,
           requestor,
           featureStore,
@@ -496,6 +483,7 @@
       
       DefaultFeatureRequestor requestor = new DefaultFeatureRequestor(
           sdkKey,
+          config,
           config.httpConfig,
           baseUri == null ? LDConfig.DEFAULT_BASE_URI : baseUri,
           true
@@ -504,13 +492,20 @@
     }
   }
   
-  private static final class EventProcessorBuilderImpl extends EventProcessorBuilder {
+  private static final class EventProcessorBuilderImpl extends EventProcessorBuilder
+      implements EventProcessorFactoryWithDiagnostics {
     @Override
     public EventProcessor createEventProcessor(String sdkKey, LDConfig config) {
+      return createEventProcessor(sdkKey, config, null);
+    }
+    
+    @Override
+    public EventProcessor createEventProcessor(String sdkKey, LDConfig config, DiagnosticAccumulator diagnosticAccumulator) {
       if (config.offline) {
         return new NullEventProcessor();
       }
       return new DefaultEventProcessor(sdkKey,
+          config,
           new EventsConfiguration(
               allAttributesPrivate,
               capacity,
@@ -522,7 +517,8 @@
               userKeysCapacity,
               userKeysFlushIntervalSeconds
               ),
-          config.httpConfig
+          config.httpConfig,
+          diagnosticAccumulator
           );
     }
   }
