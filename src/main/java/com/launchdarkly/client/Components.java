--- conflicted
+++ resolved
@@ -1,12 +1,10 @@
 package com.launchdarkly.client;
 
+import com.launchdarkly.client.DiagnosticEvent.ConfigProperty;
 import com.launchdarkly.client.integrations.PersistentDataStoreBuilder;
-<<<<<<< HEAD
-import com.launchdarkly.client.interfaces.DiagnosticDescription;
-=======
 import com.launchdarkly.client.integrations.PollingDataSourceBuilder;
 import com.launchdarkly.client.integrations.StreamingDataSourceBuilder;
->>>>>>> 073b6030
+import com.launchdarkly.client.interfaces.DiagnosticDescription;
 import com.launchdarkly.client.interfaces.PersistentDataStoreFactory;
 import com.launchdarkly.client.value.LDValue;
 
@@ -25,7 +23,7 @@
   private static final EventProcessorFactory defaultEventProcessorFactory = new DefaultEventProcessorFactory();
   private static final EventProcessorFactory nullEventProcessorFactory = new NullEventProcessorFactory();
   private static final UpdateProcessorFactory defaultUpdateProcessorFactory = new DefaultUpdateProcessorFactory();
-  private static final UpdateProcessorFactory nullUpdateProcessorFactory = new NullUpdateProcessorFactory();
+  private static final NullUpdateProcessorFactory nullUpdateProcessorFactory = new NullUpdateProcessorFactory();
   
   private Components() {}
   
@@ -256,7 +254,7 @@
     }
 
     @Override
-    public LDValue describeConfiguration() {
+    public LDValue describeConfiguration(LDConfig config) {
       return LDValue.of("memory");
     }
   }
@@ -283,13 +281,8 @@
     }
   }
   
-  private static final class DefaultUpdateProcessorFactory implements UpdateProcessorFactoryWithDiagnostics {
-<<<<<<< HEAD
-    // Note, logger uses LDClient class name for backward compatibility
-    private static final Logger logger = LoggerFactory.getLogger(LDClient.class);
-    
-=======
->>>>>>> 073b6030
+  private static final class DefaultUpdateProcessorFactory implements UpdateProcessorFactoryWithDiagnostics,
+      DiagnosticDescription {
     @Override
     public UpdateProcessor createUpdateProcessor(String sdkKey, LDConfig config, FeatureStore featureStore) {
       return createUpdateProcessor(sdkKey, config, featureStore, null);
@@ -298,6 +291,9 @@
     @Override
     public UpdateProcessor createUpdateProcessor(String sdkKey, LDConfig config, FeatureStore featureStore,
         DiagnosticAccumulator diagnosticAccumulator) {
+      if (config.offline) {
+        return Components.externalUpdatesOnly().createUpdateProcessor(sdkKey, config, featureStore);
+      }
       // We don't need to check config.offline or config.useLdd here; the former is checked automatically
       // by StreamingDataSourceBuilder and PollingDataSourceBuilder, and setting the latter is translated
       // into using externalUpdatesOnly() by LDConfig.Builder.
@@ -314,9 +310,37 @@
             .createUpdateProcessor(sdkKey, config, featureStore);
       }
     }
-  }
-  
-  private static final class NullUpdateProcessorFactory implements UpdateProcessorFactory {
+    
+    @Override
+    public LDValue describeConfiguration(LDConfig config) {
+      if (config.offline) {
+        return nullUpdateProcessorFactory.describeConfiguration(config);
+      }
+      if (config.stream) {
+        return LDValue.buildObject()
+            .put(ConfigProperty.STREAMING_DISABLED.name, false)
+            .put(ConfigProperty.CUSTOM_BASE_URI.name,
+                config.deprecatedBaseURI != null && !config.deprecatedBaseURI.equals(LDConfig.DEFAULT_BASE_URI))
+            .put(ConfigProperty.CUSTOM_STREAM_URI.name,
+                config.deprecatedStreamURI != null && !config.deprecatedStreamURI.equals(LDConfig.DEFAULT_STREAM_URI))
+            .put(ConfigProperty.RECONNECT_TIME_MILLIS.name, config.deprecatedReconnectTimeMs)
+            .put(ConfigProperty.USING_RELAY_DAEMON.name, false)
+            .build();
+      } else {
+        return LDValue.buildObject()
+            .put(ConfigProperty.STREAMING_DISABLED.name, true)
+            .put(ConfigProperty.CUSTOM_BASE_URI.name,
+                config.deprecatedBaseURI != null && !config.deprecatedBaseURI.equals(LDConfig.DEFAULT_BASE_URI))
+            .put(ConfigProperty.CUSTOM_STREAM_URI.name, false)
+            .put(ConfigProperty.POLLING_INTERVAL_MILLIS.name, config.deprecatedPollingIntervalMillis)
+            .put(ConfigProperty.USING_RELAY_DAEMON.name, false)
+            .build();
+      }
+    }
+
+  }
+  
+  private static final class NullUpdateProcessorFactory implements UpdateProcessorFactory, DiagnosticDescription {
     @Override
     public UpdateProcessor createUpdateProcessor(String sdkKey, LDConfig config, FeatureStore featureStore) {
       if (config.offline) {
@@ -328,6 +352,19 @@
       }
       return new NullUpdateProcessor();
     }
+
+    @Override
+    public LDValue describeConfiguration(LDConfig config) {
+      // We can assume that if they don't have a data source, and they *do* have a persistent data store, then
+      // they're using Relay in daemon mode.
+      return LDValue.buildObject()
+          .put(ConfigProperty.CUSTOM_BASE_URI.name, false)
+          .put(ConfigProperty.CUSTOM_STREAM_URI.name, false)
+          .put(ConfigProperty.STREAMING_DISABLED.name, false)
+          .put(ConfigProperty.USING_RELAY_DAEMON.name,
+              config.dataStoreFactory != null && config.dataStoreFactory != Components.inMemoryDataStore())
+          .build();
+    }
   }
   
   // Package-private for visibility in tests
@@ -337,7 +374,6 @@
       return immediateFuture(null);
     }
 
-    @SuppressWarnings("deprecation")
     @Override
     public boolean initialized() {
       return true;
@@ -347,7 +383,8 @@
     public void close() throws IOException {}
   }
   
-  private static final class StreamingDataSourceBuilderImpl extends StreamingDataSourceBuilder implements UpdateProcessorFactoryWithDiagnostics {
+  private static final class StreamingDataSourceBuilderImpl extends StreamingDataSourceBuilder
+      implements UpdateProcessorFactoryWithDiagnostics, DiagnosticDescription {
     @Override
     public UpdateProcessor createUpdateProcessor(String sdkKey, LDConfig config, FeatureStore featureStore) {
       return createUpdateProcessor(sdkKey, config, featureStore, null);
@@ -359,7 +396,6 @@
       // Note, we log startup messages under the LDClient class to keep logs more readable
       
       if (config.offline) {
-        LDClient.logger.info("Starting LaunchDarkly client in offline mode");
         return Components.externalUpdatesOnly().createUpdateProcessor(sdkKey, config, featureStore);
       }
       
@@ -393,15 +429,31 @@
           initialReconnectDelayMillis
           );
     }
-  }
-  
-  private static final class PollingDataSourceBuilderImpl extends PollingDataSourceBuilder {
+
+    @Override
+    public LDValue describeConfiguration(LDConfig config) {
+      if (config.offline) {
+        return nullUpdateProcessorFactory.describeConfiguration(config);
+      }
+      return LDValue.buildObject()
+          .put(ConfigProperty.STREAMING_DISABLED.name, false)
+          .put(ConfigProperty.CUSTOM_BASE_URI.name,
+              (pollingBaseUri != null && !pollingBaseUri.equals(LDConfig.DEFAULT_BASE_URI)) ||
+              (pollingBaseUri == null && baseUri != null && !baseUri.equals(LDConfig.DEFAULT_STREAM_URI)))
+          .put(ConfigProperty.CUSTOM_STREAM_URI.name,
+              baseUri != null && !baseUri.equals(LDConfig.DEFAULT_STREAM_URI))
+          .put(ConfigProperty.RECONNECT_TIME_MILLIS.name, initialReconnectDelayMillis)
+          .put(ConfigProperty.USING_RELAY_DAEMON.name, false)
+          .build();
+    }
+  }
+  
+  private static final class PollingDataSourceBuilderImpl extends PollingDataSourceBuilder implements DiagnosticDescription {
     @Override
     public UpdateProcessor createUpdateProcessor(String sdkKey, LDConfig config, FeatureStore featureStore) {
       // Note, we log startup messages under the LDClient class to keep logs more readable
       
       if (config.offline) {
-        LDClient.logger.info("Starting LaunchDarkly client in offline mode");
         return Components.externalUpdatesOnly().createUpdateProcessor(sdkKey, config, featureStore);
       }
 
@@ -416,5 +468,20 @@
           );
       return new PollingProcessor(requestor, featureStore, pollIntervalMillis);
     }
+
+    @Override
+    public LDValue describeConfiguration(LDConfig config) {
+      if (config.offline) {
+        return nullUpdateProcessorFactory.describeConfiguration(config);
+      }
+      return LDValue.buildObject()
+          .put(ConfigProperty.STREAMING_DISABLED.name, true)
+          .put(ConfigProperty.CUSTOM_BASE_URI.name,
+              baseUri != null && !baseUri.equals(LDConfig.DEFAULT_BASE_URI))
+          .put(ConfigProperty.CUSTOM_STREAM_URI.name, false)
+          .put(ConfigProperty.POLLING_INTERVAL_MILLIS.name, pollIntervalMillis)
+          .put(ConfigProperty.USING_RELAY_DAEMON.name, false)
+          .build();
+    }
   }
 }