package com.launchdarkly.client;

import com.launchdarkly.client.integrations.PersistentDataStoreBuilder;
import com.launchdarkly.client.integrations.PollingDataSourceBuilder;
import com.launchdarkly.client.integrations.StreamingDataSourceBuilder;
import com.launchdarkly.client.interfaces.PersistentDataStoreFactory;

import java.io.IOException;
import java.net.URI;
import java.util.concurrent.Future;

import static com.google.common.util.concurrent.Futures.immediateFuture;

/**
 * Provides factories for the standard implementations of LaunchDarkly component interfaces.
 * @since 4.0.0
 */
public abstract class Components {
  private static final FeatureStoreFactory inMemoryFeatureStoreFactory = new InMemoryFeatureStoreFactory();
  private static final EventProcessorFactory defaultEventProcessorFactory = new DefaultEventProcessorFactory();
  private static final EventProcessorFactory nullEventProcessorFactory = new NullEventProcessorFactory();
  private static final UpdateProcessorFactory defaultUpdateProcessorFactory = new DefaultUpdateProcessorFactory();
  private static final UpdateProcessorFactory nullUpdateProcessorFactory = new NullUpdateProcessorFactory();
  
  private Components() {}
  
  /**
   * Returns a configuration object for using the default in-memory implementation of a data store.
   * <p>
   * Since it is the default, you do not normally need to call this method, unless you need to create
   * a data store instance for testing purposes.
   * <p>
   * Note that the interface is still named {@link FeatureStoreFactory}, but in a future version it
   * will be renamed to {@code DataStoreFactory}.
   * 
   * @return a factory object
   * @see LDConfig.Builder#dataStore(FeatureStoreFactory)
   * @since 4.12.0
   */
  public static FeatureStoreFactory inMemoryDataStore() {
    return inMemoryFeatureStoreFactory;
  }
  
  /**
   * Returns a configuration builder for some implementation of a persistent data store.
   * <p>
   * This method is used in conjunction with another factory object provided by specific components
   * such as the Redis integration. The latter provides builder methods for options that are specific
   * to that integration, while the {@link PersistentDataStoreBuilder} provides options that are
   * applicable to <i>any</i> persistent data store (such as caching). For example:
   * 
   * <pre><code>
   *     LDConfig config = new LDConfig.Builder()
   *         .dataStore(
   *             Components.persistentDataStore(
   *                 Redis.dataStore().url("redis://my-redis-host")
   *             ).cacheSeconds(15)
   *         )
   *         .build();
   * </code></pre>
   * 
   * See {@link PersistentDataStoreBuilder} for more on how this method is used.
   *  
   * @param storeFactory the factory/builder for the specific kind of persistent data store
   * @return a {@link PersistentDataStoreBuilder}
   * @see LDConfig.Builder#dataStore(FeatureStoreFactory)
   * @see com.launchdarkly.client.integrations.Redis
   * @since 4.12.0
   */
  public static PersistentDataStoreBuilder persistentDataStore(PersistentDataStoreFactory storeFactory) {
    return new PersistentDataStoreBuilder(storeFactory);
  }

  /**
   * Deprecated name for {@link #inMemoryDataStore()}.
   * @return a factory object
   * @deprecated Use {@link #inMemoryDataStore()}.
   */
  @Deprecated
  public static FeatureStoreFactory inMemoryFeatureStore() {
    return inMemoryFeatureStoreFactory;
  }
  
  /**
   * Deprecated name for {@link com.launchdarkly.client.integrations.Redis#dataStore()}.
   * @return a factory/builder object
   * @deprecated Use {@link #persistentDataStore(PersistentDataStoreFactory)} with
   * {@link com.launchdarkly.client.integrations.Redis#dataStore()}.
   */
  @Deprecated
  public static RedisFeatureStoreBuilder redisFeatureStore() {
    return new RedisFeatureStoreBuilder();
  }
  
  /**
   * Deprecated name for {@link com.launchdarkly.client.integrations.Redis#dataStore()}.
   * @param redisUri the URI of the Redis host
   * @return a factory/builder object
   * @deprecated Use {@link #persistentDataStore(PersistentDataStoreFactory)} with
   * {@link com.launchdarkly.client.integrations.Redis#dataStore()} and
   * {@link com.launchdarkly.client.integrations.RedisDataStoreBuilder#uri(URI)}.
   */
  @Deprecated
  public static RedisFeatureStoreBuilder redisFeatureStore(URI redisUri) {
    return new RedisFeatureStoreBuilder(redisUri);
  }
  
  /**
   * Returns a factory for the default implementation of {@link EventProcessor}, which
   * forwards all analytics events to LaunchDarkly (unless the client is offline or you have
   * set {@link LDConfig.Builder#sendEvents(boolean)} to {@code false}).
   * @return a factory object
   * @see LDConfig.Builder#eventProcessorFactory(EventProcessorFactory)
   */
  public static EventProcessorFactory defaultEventProcessor() {
    return defaultEventProcessorFactory;
  }
  
  /**
   * Returns a factory for a null implementation of {@link EventProcessor}, which will discard
   * all analytics events and not send them to LaunchDarkly, regardless of any other configuration.
   * @return a factory object
   * @see LDConfig.Builder#eventProcessorFactory(EventProcessorFactory)
   */
  public static EventProcessorFactory nullEventProcessor() {
    return nullEventProcessorFactory;
  }

  /**
   * Returns a configurable factory for using streaming mode to get feature flag data.
   * <p>
   * By default, the SDK uses a streaming connection to receive feature flag data from LaunchDarkly. To use the
   * default behavior, you do not need to call this method. However, if you want to customize the behavior of
   * the connection, call this method to obtain a builder, change its properties with the
   * {@link StreamingDataSourceBuilder} methods, and pass it to {@link LDConfig.Builder#dataSource(UpdateProcessorFactory)}:
   * <pre><code> 
   *     LDConfig config = new LDConfig.Builder()
   *         .dataSource(Components.streamingDataSource().initialReconnectDelayMillis(500))
   *         .build();
   * </code></pre>
   * <p>
   * These properties will override any equivalent deprecated properties that were set with {@code LDConfig.Builder},
   * such as {@link LDConfig.Builder#reconnectTimeMs(long)}.
   * <p> 
   * (Note that the interface is still named {@link UpdateProcessorFactory}, but in a future version it
   * will be renamed to {@code DataSourceFactory}.)
   * 
   * @return a builder for setting streaming connection properties
   * @since 4.12.0
   */
  public static StreamingDataSourceBuilder streamingDataSource() {
    return new StreamingDataSourceBuilderImpl();
  }
  
  /**
   * Returns a configurable factory for using polling mode to get feature flag data.
   * <p>
   * This is not the default behavior; by default, the SDK uses a streaming connection to receive feature flag
   * data from LaunchDarkly. In polling mode, the SDK instead makes a new HTTP request to LaunchDarkly at regular
   * intervals. HTTP caching allows it to avoid redundantly downloading data if there have been no changes, but
   * polling is still less efficient than streaming and should only be used on the advice of LaunchDarkly support.
   * <p>
   * To use polling mode, call this method to obtain a builder, change its properties with the
   * {@link PollingDataSourceBuilder} methods, and pass it to {@link LDConfig.Builder#dataSource(UpdateProcessorFactory)}:
   * <pre><code>
   *     LDConfig config = new LDConfig.Builder()
   *         .dataSource(Components.pollingDataSource().pollIntervalMillis(45000))
   *         .build();
   * </code></pre>
   * <p>
   * These properties will override any equivalent deprecated properties that were set with {@code LDConfig.Builder},
   * such as {@link LDConfig.Builder#pollingIntervalMillis(long)}. However, setting {@link LDConfig.Builder#offline(boolean)}
   * to {@code true} will supersede this setting and completely disable network requests.
   * <p> 
   * (Note that the interface is still named {@link UpdateProcessorFactory}, but in a future version it
   * will be renamed to {@code DataSourceFactory}.)
   * 
   * @return a builder for setting polling properties
   * @since 4.12.0
   */
  public static PollingDataSourceBuilder pollingDataSource() {
    return new PollingDataSourceBuilderImpl();
  }
  
  /**
   * Deprecated method for using the default data source implementation.
   * <p>
   * If you pass the return value of this method to {@link LDConfig.Builder#dataSource(UpdateProcessorFactory)},
   * the behavior is as follows:
   * <ul>
   * <li> If you have set {@link LDConfig.Builder#offline(boolean)} or {@link LDConfig.Builder#useLdd(boolean)}
   * to {@code true}, the SDK will <i>not</i> connect to LaunchDarkly for feature flag data.
   * <li> If you have set {@link LDConfig.Builder#stream(boolean)} to {@code false}, it will use polling mode--
   * equivalent to using {@link #pollingDataSource()} with the options set by {@link LDConfig.Builder#baseURI(URI)}
   * and {@link LDConfig.Builder#pollingIntervalMillis(long)}.
   * <li> Otherwise, it will use streaming mode-- equivalent to using {@link #streamingDataSource()} with
   * the options set by {@link LDConfig.Builder#streamURI(URI)} and {@link LDConfig.Builder#reconnectTimeMs(long)}.
   * </ul>
   * 
   * @return a factory object
   * @deprecated Use {@link #streamingDataSource()}, {@link #pollingDataSource()}, or {@link #externalUpdatesOnly()}.
   */
  @Deprecated
  public static UpdateProcessorFactory defaultUpdateProcessor() {
    return defaultUpdateProcessorFactory;
  }
  
  /**
   * Returns a configuration object that disables a direct connection with LaunchDarkly for feature flag updates.
   * <p>
   * Passing this to {@link LDConfig.Builder#dataSource(UpdateProcessorFactory)} causes the SDK
   * not to retrieve feature flag data from LaunchDarkly, regardless of any other configuration.
   * This is normally done if you are using the <a href="https://docs.launchdarkly.com/docs/the-relay-proxy">Relay Proxy</a>
   * in "daemon mode", where an external process-- the Relay Proxy-- connects to LaunchDarkly and populates
   * a persistent data store with the feature flag data. The data store could also be populated by
   * another process that is running the LaunchDarkly SDK. If there is no external process updating
   * the data store, then the SDK will not have any feature flag data and will return application
   * default values only.
   * <pre><code>
   *     LDConfig config = new LDConfig.Builder()
   *         .dataSource(Components.externalUpdatesOnly())
   *         .dataStore(Components.persistentDataStore(Redis.dataStore())) // assuming the Relay Proxy is using Redis
   *         .build();
   * </code></pre>
   * <p>
   * (Note that the interface is still named {@link UpdateProcessorFactory}, but in a future version it
   * will be renamed to {@code DataSourceFactory}.)
   * 
   * @return a factory object
   * @since 4.12.0
   * @see LDConfig.Builder#dataSource(UpdateProcessorFactory)
   */
  public static UpdateProcessorFactory externalUpdatesOnly() {
    return nullUpdateProcessorFactory;
  }

  /**
   * Deprecated name for {@link #externalUpdatesOnly()}.
   * @return a factory object
   * @deprecated Use {@link #externalUpdatesOnly()}.
   */
  @Deprecated
  public static UpdateProcessorFactory nullUpdateProcessor() {
    return nullUpdateProcessorFactory;
  }
  
  private static final class InMemoryFeatureStoreFactory implements FeatureStoreFactory {
    @Override
    public FeatureStore createFeatureStore() {
      return new InMemoryFeatureStore();
    }
  }
  
  private static final class DefaultEventProcessorFactory implements EventProcessorFactoryWithDiagnostics {
    @Override
    public EventProcessor createEventProcessor(String sdkKey, LDConfig config) {
      return createEventProcessor(sdkKey, config, null);
    }

    public EventProcessor createEventProcessor(String sdkKey, LDConfig config,
                                               DiagnosticAccumulator diagnosticAccumulator) {
      if (config.offline || !config.sendEvents) {
        return new EventProcessor.NullEventProcessor();
      } else {
        return new DefaultEventProcessor(sdkKey, config, diagnosticAccumulator);
      }
    }
  }
  
  private static final class NullEventProcessorFactory implements EventProcessorFactory {
    public EventProcessor createEventProcessor(String sdkKey, LDConfig config) {
      return new EventProcessor.NullEventProcessor();
    }
  }
  
<<<<<<< HEAD
  private static final class DefaultUpdateProcessorFactory implements UpdateProcessorFactoryWithDiagnostics {
    // Note, logger uses LDClient class name for backward compatibility
    private static final Logger logger = LoggerFactory.getLogger(LDClient.class);
    
    @SuppressWarnings("deprecation")
    @Override
    public UpdateProcessor createUpdateProcessor(String sdkKey, LDConfig config, FeatureStore featureStore) {
      return createUpdateProcessor(sdkKey, config, featureStore, null);
    }

    @Override
    public UpdateProcessor createUpdateProcessor(String sdkKey, LDConfig config, FeatureStore featureStore,
                                                 DiagnosticAccumulator diagnosticAccumulator) {
      if (config.offline) {
        logger.info("Starting LaunchDarkly client in offline mode");
        return new UpdateProcessor.NullUpdateProcessor();
      } else if (config.useLdd) {
        logger.info("Starting LaunchDarkly in LDD mode. Skipping direct feature retrieval.");
        return new UpdateProcessor.NullUpdateProcessor();
      } else {
        DefaultFeatureRequestor requestor = new DefaultFeatureRequestor(sdkKey, config);
        if (config.stream) {
          logger.info("Enabling streaming API");
          return new StreamProcessor(sdkKey, config, requestor, featureStore, null, diagnosticAccumulator);
        } else {
          logger.info("Disabling streaming API");
          logger.warn("You should only disable the streaming API if instructed to do so by LaunchDarkly support");
          return new PollingProcessor(config, requestor, featureStore);
        }
=======
  private static final class DefaultUpdateProcessorFactory implements UpdateProcessorFactory {
    @Override
    public UpdateProcessor createUpdateProcessor(String sdkKey, LDConfig config, FeatureStore featureStore) {
      // We don't need to check config.offline or config.useLdd here; the former is checked automatically
      // by StreamingDataSourceBuilder and PollingDataSourceBuilder, and setting the latter is translated
      // into using externalUpdatesOnly() by LDConfig.Builder.
      if (config.stream) {
        return streamingDataSource()
            .baseUri(config.deprecatedStreamURI)
            .pollingBaseUri(config.deprecatedBaseURI)
            .initialReconnectDelayMillis(config.deprecatedReconnectTimeMs)
            .createUpdateProcessor(sdkKey, config, featureStore);
      } else {
        return pollingDataSource()
            .baseUri(config.deprecatedBaseURI)
            .pollIntervalMillis(config.deprecatedPollingIntervalMillis)
            .createUpdateProcessor(sdkKey, config, featureStore);
>>>>>>> a8d6a06b
      }
    }
  }
  
  private static final class NullUpdateProcessorFactory implements UpdateProcessorFactory {
    @Override
    public UpdateProcessor createUpdateProcessor(String sdkKey, LDConfig config, FeatureStore featureStore) {
      if (config.offline) {
        // If they have explicitly called offline(true) to disable everything, we'll log this slightly
        // more specific message.
        LDClient.logger.info("Starting LaunchDarkly client in offline mode");
      } else {
        LDClient.logger.info("LaunchDarkly client will not connect to Launchdarkly for feature flag data");
      }
      return new NullUpdateProcessor();
    }
  }
  
  // Package-private for visibility in tests
  static final class NullUpdateProcessor implements UpdateProcessor {
    @Override
    public Future<Void> start() {
      return immediateFuture(null);
    }

    @Override
    public boolean initialized() {
      return true;
    }

    @Override
    public void close() throws IOException {}
  }
  
  private static final class StreamingDataSourceBuilderImpl extends StreamingDataSourceBuilder {
    @Override
    public UpdateProcessor createUpdateProcessor(String sdkKey, LDConfig config, FeatureStore featureStore) {
      // Note, we log startup messages under the LDClient class to keep logs more readable
      
      if (config.offline) {
        LDClient.logger.info("Starting LaunchDarkly client in offline mode");
        return Components.externalUpdatesOnly().createUpdateProcessor(sdkKey, config, featureStore);
      }
      
      LDClient.logger.info("Enabling streaming API");

      URI streamUri = baseUri == null ? LDConfig.DEFAULT_STREAM_URI : baseUri;
      URI pollUri;
      if (pollingBaseUri != null) {
        pollUri = pollingBaseUri;
      } else {
        // If they have set a custom base URI, and they did *not* set a custom polling URI, then we can
        // assume they're using Relay in which case both of those values are the same.
        pollUri = baseUri == null ? LDConfig.DEFAULT_BASE_URI : baseUri;
      }
      
      DefaultFeatureRequestor requestor = new DefaultFeatureRequestor(
          sdkKey,
          config,
          pollUri,
          false
          );
      
      return new StreamProcessor(
          sdkKey,
          config,
          requestor,
          featureStore,
          null,
          streamUri,
          initialReconnectDelayMillis
          );
    }
  }
  
  private static final class PollingDataSourceBuilderImpl extends PollingDataSourceBuilder {
    @Override
    public UpdateProcessor createUpdateProcessor(String sdkKey, LDConfig config, FeatureStore featureStore) {
      // Note, we log startup messages under the LDClient class to keep logs more readable
      
      if (config.offline) {
        LDClient.logger.info("Starting LaunchDarkly client in offline mode");
        return Components.externalUpdatesOnly().createUpdateProcessor(sdkKey, config, featureStore);
      }

      LDClient.logger.info("Disabling streaming API");
      LDClient.logger.warn("You should only disable the streaming API if instructed to do so by LaunchDarkly support");
      
      DefaultFeatureRequestor requestor = new DefaultFeatureRequestor(
          sdkKey,
          config,
          baseUri == null ? LDConfig.DEFAULT_BASE_URI : baseUri,
          true
          );
      return new PollingProcessor(requestor, featureStore, pollIntervalMillis);
    }
  }
}<|MERGE_RESOLUTION|>--- conflicted
+++ resolved
@@ -273,55 +273,29 @@
     }
   }
   
-<<<<<<< HEAD
   private static final class DefaultUpdateProcessorFactory implements UpdateProcessorFactoryWithDiagnostics {
-    // Note, logger uses LDClient class name for backward compatibility
-    private static final Logger logger = LoggerFactory.getLogger(LDClient.class);
-    
-    @SuppressWarnings("deprecation")
     @Override
     public UpdateProcessor createUpdateProcessor(String sdkKey, LDConfig config, FeatureStore featureStore) {
       return createUpdateProcessor(sdkKey, config, featureStore, null);
     }
-
+    
     @Override
     public UpdateProcessor createUpdateProcessor(String sdkKey, LDConfig config, FeatureStore featureStore,
-                                                 DiagnosticAccumulator diagnosticAccumulator) {
-      if (config.offline) {
-        logger.info("Starting LaunchDarkly client in offline mode");
-        return new UpdateProcessor.NullUpdateProcessor();
-      } else if (config.useLdd) {
-        logger.info("Starting LaunchDarkly in LDD mode. Skipping direct feature retrieval.");
-        return new UpdateProcessor.NullUpdateProcessor();
-      } else {
-        DefaultFeatureRequestor requestor = new DefaultFeatureRequestor(sdkKey, config);
-        if (config.stream) {
-          logger.info("Enabling streaming API");
-          return new StreamProcessor(sdkKey, config, requestor, featureStore, null, diagnosticAccumulator);
-        } else {
-          logger.info("Disabling streaming API");
-          logger.warn("You should only disable the streaming API if instructed to do so by LaunchDarkly support");
-          return new PollingProcessor(config, requestor, featureStore);
-        }
-=======
-  private static final class DefaultUpdateProcessorFactory implements UpdateProcessorFactory {
-    @Override
-    public UpdateProcessor createUpdateProcessor(String sdkKey, LDConfig config, FeatureStore featureStore) {
+        DiagnosticAccumulator diagnosticAccumulator) {
       // We don't need to check config.offline or config.useLdd here; the former is checked automatically
       // by StreamingDataSourceBuilder and PollingDataSourceBuilder, and setting the latter is translated
       // into using externalUpdatesOnly() by LDConfig.Builder.
       if (config.stream) {
-        return streamingDataSource()
+        StreamingDataSourceBuilderImpl builder = (StreamingDataSourceBuilderImpl)streamingDataSource()
             .baseUri(config.deprecatedStreamURI)
             .pollingBaseUri(config.deprecatedBaseURI)
-            .initialReconnectDelayMillis(config.deprecatedReconnectTimeMs)
-            .createUpdateProcessor(sdkKey, config, featureStore);
+            .initialReconnectDelayMillis(config.deprecatedReconnectTimeMs);
+        return builder.createUpdateProcessor(sdkKey, config, featureStore, diagnosticAccumulator);
       } else {
         return pollingDataSource()
             .baseUri(config.deprecatedBaseURI)
             .pollIntervalMillis(config.deprecatedPollingIntervalMillis)
             .createUpdateProcessor(sdkKey, config, featureStore);
->>>>>>> a8d6a06b
       }
     }
   }
@@ -356,9 +330,15 @@
     public void close() throws IOException {}
   }
   
-  private static final class StreamingDataSourceBuilderImpl extends StreamingDataSourceBuilder {
+  private static final class StreamingDataSourceBuilderImpl extends StreamingDataSourceBuilder implements UpdateProcessorFactoryWithDiagnostics {
     @Override
     public UpdateProcessor createUpdateProcessor(String sdkKey, LDConfig config, FeatureStore featureStore) {
+      return createUpdateProcessor(sdkKey, config, featureStore, null);
+    }
+    
+    @Override
+    public UpdateProcessor createUpdateProcessor(String sdkKey, LDConfig config, FeatureStore featureStore,
+        DiagnosticAccumulator diagnosticAccumulator) {
       // Note, we log startup messages under the LDClient class to keep logs more readable
       
       if (config.offline) {
@@ -391,6 +371,7 @@
           requestor,
           featureStore,
           null,
+          diagnosticAccumulator,
           streamUri,
           initialReconnectDelayMillis
           );
