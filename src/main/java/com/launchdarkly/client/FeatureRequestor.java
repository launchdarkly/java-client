package com.launchdarkly.client;

import java.io.Closeable;
import java.io.IOException;
import java.util.Map;

<<<<<<< HEAD
import static com.launchdarkly.client.Util.getHeadersBuilderFor;
import static com.launchdarkly.client.VersionedDataKind.FEATURES;
import static com.launchdarkly.client.VersionedDataKind.SEGMENTS;
=======
interface FeatureRequestor extends Closeable {
  FeatureFlag getFlag(String featureKey) throws IOException, HttpErrorException;
>>>>>>> fdf8ea63

  Segment getSegment(String segmentKey) throws IOException, HttpErrorException;

  AllData getAllData() throws IOException, HttpErrorException;

  static class AllData {
    final Map<String, FeatureFlag> flags;
    final Map<String, Segment> segments;
    
    AllData(Map<String, FeatureFlag> flags, Map<String, Segment> segments) {
      this.flags = flags;
      this.segments = segments;
    }
<<<<<<< HEAD
  }
  
  FeatureRequestor(String sdkKey, LDConfig config) {
    this.sdkKey = sdkKey;
    this.config = config;
  }

  Map<String, FeatureFlag> getAllFlags() throws IOException, HttpErrorException {
    String body = get(GET_LATEST_FLAGS_PATH);
    return FeatureFlag.fromJsonMap(config, body);
  }

  FeatureFlag getFlag(String featureKey) throws IOException, HttpErrorException {
    String body = get(GET_LATEST_FLAGS_PATH + "/" + featureKey);
    return FeatureFlag.fromJson(config, body);
  }

  Map<String, Segment> getAllSegments() throws IOException, HttpErrorException {
    String body = get(GET_LATEST_SEGMENTS_PATH);
    return Segment.fromJsonMap(config, body);
  }

  Segment getSegment(String segmentKey) throws IOException, HttpErrorException {
    String body = get(GET_LATEST_SEGMENTS_PATH + "/" + segmentKey);
    return Segment.fromJson(config, body);
  }

  AllData getAllData() throws IOException, HttpErrorException {
    String body = get(GET_LATEST_ALL_PATH);
    return config.gson.fromJson(body, AllData.class);
  }
  
  static Map<VersionedDataKind<?>, Map<String, ? extends VersionedData>> toVersionedDataMap(AllData allData) {
    Map<VersionedDataKind<?>, Map<String, ? extends VersionedData>> ret = new HashMap<>();
    ret.put(FEATURES, allData.flags);
    ret.put(SEGMENTS, allData.segments);
    return ret;
  }
  
  private String get(String path) throws IOException, HttpErrorException {
    Request request = new Request.Builder()
        .url(config.baseURI.toString() + path)
        .headers(getHeadersBuilderFor(sdkKey, config).build())
        .get()
        .build();

    logger.debug("Making request: " + request);

    try (Response response = config.httpClient.newCall(request).execute()) {
      String body = response.body().string();

      if (!response.isSuccessful()) {
        throw new HttpErrorException(response.code());
      }
      logger.debug("Get flag(s) response: " + response.toString() + " with body: " + body);
      logger.debug("Network response: " + response.networkResponse());
      if(!config.stream) {
        logger.debug("Cache hit count: " + config.httpClient.cache().hitCount() + " Cache network Count: " + config.httpClient.cache().networkCount());
        logger.debug("Cache response: " + response.cacheResponse());
      }

      return body;
    }
  }
=======
  }  
>>>>>>> fdf8ea63
}<|MERGE_RESOLUTION|>--- conflicted
+++ resolved
@@ -4,14 +4,8 @@
 import java.io.IOException;
 import java.util.Map;
 
-<<<<<<< HEAD
-import static com.launchdarkly.client.Util.getHeadersBuilderFor;
-import static com.launchdarkly.client.VersionedDataKind.FEATURES;
-import static com.launchdarkly.client.VersionedDataKind.SEGMENTS;
-=======
 interface FeatureRequestor extends Closeable {
   FeatureFlag getFlag(String featureKey) throws IOException, HttpErrorException;
->>>>>>> fdf8ea63
 
   Segment getSegment(String segmentKey) throws IOException, HttpErrorException;
 
@@ -25,72 +19,5 @@
       this.flags = flags;
       this.segments = segments;
     }
-<<<<<<< HEAD
   }
-  
-  FeatureRequestor(String sdkKey, LDConfig config) {
-    this.sdkKey = sdkKey;
-    this.config = config;
-  }
-
-  Map<String, FeatureFlag> getAllFlags() throws IOException, HttpErrorException {
-    String body = get(GET_LATEST_FLAGS_PATH);
-    return FeatureFlag.fromJsonMap(config, body);
-  }
-
-  FeatureFlag getFlag(String featureKey) throws IOException, HttpErrorException {
-    String body = get(GET_LATEST_FLAGS_PATH + "/" + featureKey);
-    return FeatureFlag.fromJson(config, body);
-  }
-
-  Map<String, Segment> getAllSegments() throws IOException, HttpErrorException {
-    String body = get(GET_LATEST_SEGMENTS_PATH);
-    return Segment.fromJsonMap(config, body);
-  }
-
-  Segment getSegment(String segmentKey) throws IOException, HttpErrorException {
-    String body = get(GET_LATEST_SEGMENTS_PATH + "/" + segmentKey);
-    return Segment.fromJson(config, body);
-  }
-
-  AllData getAllData() throws IOException, HttpErrorException {
-    String body = get(GET_LATEST_ALL_PATH);
-    return config.gson.fromJson(body, AllData.class);
-  }
-  
-  static Map<VersionedDataKind<?>, Map<String, ? extends VersionedData>> toVersionedDataMap(AllData allData) {
-    Map<VersionedDataKind<?>, Map<String, ? extends VersionedData>> ret = new HashMap<>();
-    ret.put(FEATURES, allData.flags);
-    ret.put(SEGMENTS, allData.segments);
-    return ret;
-  }
-  
-  private String get(String path) throws IOException, HttpErrorException {
-    Request request = new Request.Builder()
-        .url(config.baseURI.toString() + path)
-        .headers(getHeadersBuilderFor(sdkKey, config).build())
-        .get()
-        .build();
-
-    logger.debug("Making request: " + request);
-
-    try (Response response = config.httpClient.newCall(request).execute()) {
-      String body = response.body().string();
-
-      if (!response.isSuccessful()) {
-        throw new HttpErrorException(response.code());
-      }
-      logger.debug("Get flag(s) response: " + response.toString() + " with body: " + body);
-      logger.debug("Network response: " + response.networkResponse());
-      if(!config.stream) {
-        logger.debug("Cache hit count: " + config.httpClient.cache().hitCount() + " Cache network Count: " + config.httpClient.cache().networkCount());
-        logger.debug("Cache response: " + response.cacheResponse());
-      }
-
-      return body;
-    }
-  }
-=======
-  }  
->>>>>>> fdf8ea63
 }