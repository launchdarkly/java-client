package com.launchdarkly.sdk.server.integrations;

import com.google.common.base.Optional;
import com.google.common.cache.CacheBuilder;
import com.google.common.cache.CacheLoader;
import com.google.common.cache.LoadingCache;
import com.google.common.collect.ImmutableList;
import com.google.common.util.concurrent.ListeningExecutorService;
import com.google.common.util.concurrent.MoreExecutors;
import com.google.common.util.concurrent.ThreadFactoryBuilder;
import com.google.common.util.concurrent.UncheckedExecutionException;
import com.launchdarkly.sdk.server.interfaces.DataStore;
import com.launchdarkly.sdk.server.interfaces.DataStoreStatusProvider;
import com.launchdarkly.sdk.server.interfaces.DataStoreTypes.DataKind;
import com.launchdarkly.sdk.server.interfaces.DataStoreTypes.FullDataSet;
import com.launchdarkly.sdk.server.interfaces.DataStoreTypes.ItemDescriptor;
import com.launchdarkly.sdk.server.interfaces.DataStoreTypes.KeyedItems;
import com.launchdarkly.sdk.server.interfaces.DataStoreTypes.SerializedItemDescriptor;
import com.launchdarkly.sdk.server.interfaces.PersistentDataStore;

import org.slf4j.Logger;
import org.slf4j.LoggerFactory;

import java.io.IOException;
import java.time.Duration;
import java.util.AbstractMap;
import java.util.HashSet;
import java.util.Map;
import java.util.Set;
import java.util.concurrent.ExecutionException;
import java.util.concurrent.ExecutorService;
import java.util.concurrent.Executors;
import java.util.concurrent.ThreadFactory;
import java.util.concurrent.atomic.AtomicBoolean;

import static com.google.common.collect.Iterables.concat;
import static com.google.common.collect.Iterables.filter;
import static com.google.common.collect.Iterables.isEmpty;

/**
 * Package-private implementation of {@link DataStore} that delegates the basic functionality to an
 * instance of {@link PersistentDataStore}. It provides optional caching behavior and other logic that
 * would otherwise be repeated in every data store implementation. This makes it easier to create new
 * database integrations by implementing only the database-specific logic. 
 * <p>
 * This class is only constructed by {@link PersistentDataStoreBuilder}.
 */
final class PersistentDataStoreWrapper implements DataStore, DataStoreStatusProvider {
  private static final Logger logger = LoggerFactory.getLogger(PersistentDataStoreWrapper.class);
  private static final String CACHE_REFRESH_THREAD_POOL_NAME_FORMAT = "CachingStoreWrapper-refresher-pool-%d";

  private final PersistentDataStore core;
  private final LoadingCache<CacheKey, Optional<ItemDescriptor>> itemCache;
  private final LoadingCache<DataKind, KeyedItems<ItemDescriptor>> allCache;
  private final LoadingCache<String, Boolean> initCache;
  private final PersistentDataStoreStatusManager statusManager;
  private final boolean cacheIndefinitely;
  private final Set<DataKind> cachedDataKinds = new HashSet<>(); // this map is used in pollForAvailability()
  private final AtomicBoolean inited = new AtomicBoolean(false);
  private final ListeningExecutorService executorService;
  
  PersistentDataStoreWrapper(
      final PersistentDataStore core,
      Duration cacheTtl,
      PersistentDataStoreBuilder.StaleValuesPolicy staleValuesPolicy,
      boolean recordCacheStats
    ) {
    this.core = core;
    
    if (cacheTtl == null || cacheTtl.isZero()) {
      itemCache = null;
      allCache = null;
      initCache = null;
      executorService = null;
      cacheIndefinitely = false;
    } else {
      cacheIndefinitely = cacheTtl.isNegative();
      CacheLoader<CacheKey, Optional<ItemDescriptor>> itemLoader = new CacheLoader<CacheKey, Optional<ItemDescriptor>>() {
        @Override
        public Optional<ItemDescriptor> load(CacheKey key) throws Exception { 
          return Optional.fromNullable(getAndDeserializeItem(key.kind, key.key));
        }
      };
      CacheLoader<DataKind, KeyedItems<ItemDescriptor>> allLoader = new CacheLoader<DataKind, KeyedItems<ItemDescriptor>>() {
        @Override
        public KeyedItems<ItemDescriptor> load(DataKind kind) throws Exception {
          return getAllAndDeserialize(kind);
        }
      };
      CacheLoader<String, Boolean> initLoader = new CacheLoader<String, Boolean>() {
        @Override
        public Boolean load(String key) throws Exception {
          return core.isInitialized();
        }
      };
      
      if (staleValuesPolicy == PersistentDataStoreBuilder.StaleValuesPolicy.REFRESH_ASYNC) {
        ThreadFactory threadFactory = new ThreadFactoryBuilder().setNameFormat(CACHE_REFRESH_THREAD_POOL_NAME_FORMAT).setDaemon(true).build();
        ExecutorService parentExecutor = Executors.newSingleThreadExecutor(threadFactory);
        executorService = MoreExecutors.listeningDecorator(parentExecutor);
        
        // Note that the REFRESH_ASYNC mode is only used for itemCache, not allCache, since retrieving all flags is
        // less frequently needed and we don't want to incur the extra overhead.
        itemLoader = CacheLoader.asyncReloading(itemLoader, executorService);
      } else {
        executorService = null;
      }
      
      itemCache = newCacheBuilder(cacheTtl, staleValuesPolicy, recordCacheStats).build(itemLoader);
      allCache = newCacheBuilder(cacheTtl, staleValuesPolicy, recordCacheStats).build(allLoader);
      initCache = newCacheBuilder(cacheTtl, staleValuesPolicy, recordCacheStats).build(initLoader);
    }
    statusManager = new PersistentDataStoreStatusManager(!cacheIndefinitely, true, this::pollAvailabilityAfterOutage);
  }
  
  private static CacheBuilder<Object, Object> newCacheBuilder(
      Duration cacheTtl,
      PersistentDataStoreBuilder.StaleValuesPolicy staleValuesPolicy,
      boolean recordCacheStats
    ) {
    CacheBuilder<Object, Object> builder = CacheBuilder.newBuilder();
    boolean isInfiniteTtl = cacheTtl.isNegative();
    if (!isInfiniteTtl) {
      if (staleValuesPolicy == PersistentDataStoreBuilder.StaleValuesPolicy.EVICT) {
        // We are using an "expire after write" cache. This will evict stale values and block while loading the latest
        // from the underlying data store.
        builder = builder.expireAfterWrite(cacheTtl);
      } else {
        // We are using a "refresh after write" cache. This will not automatically evict stale values, allowing them
        // to be returned if failures occur when updating them.
        builder = builder.refreshAfterWrite(cacheTtl);
      }
    }
    if (recordCacheStats) {
      builder = builder.recordStats();
    }
    return builder;
  }
  
  @Override
  public void close() throws IOException {
    if (executorService != null) {
      executorService.shutdownNow();
    }
    statusManager.close();
    core.close();
  }

  @Override
  public boolean isInitialized() {
    if (inited.get()) {
      return true;
    }
    boolean result;
    if (initCache != null) {
      try {
        result = initCache.get("");
      } catch (ExecutionException e) {
        result = false;
      }
    } else {
      result = core.isInitialized();
    }
    if (result) {
      inited.set(true);
    }
    return result;
  }
  
  @Override
  public void init(FullDataSet<ItemDescriptor> allData) {
    synchronized (cachedDataKinds) {
      cachedDataKinds.clear();
      for (Map.Entry<DataKind, KeyedItems<ItemDescriptor>> e: allData.getData()) {
        cachedDataKinds.add(e.getKey());
      }
    }
    ImmutableList.Builder<Map.Entry<DataKind, KeyedItems<SerializedItemDescriptor>>> allBuilder = ImmutableList.builder();
    for (Map.Entry<DataKind, KeyedItems<ItemDescriptor>> e0: allData.getData()) {
      DataKind kind = e0.getKey();
      KeyedItems<SerializedItemDescriptor> items = serializeAll(kind, e0.getValue());
      allBuilder.add(new AbstractMap.SimpleEntry<>(kind, items));
    }
    RuntimeException failure = initCore(new FullDataSet<>(allBuilder.build()));
    if (itemCache != null && allCache != null) {
      itemCache.invalidateAll();
      allCache.invalidateAll();
      if (failure != null && !cacheIndefinitely) {
        // Normally, if the underlying store failed to do the update, we do not want to update the cache -
        // the idea being that it's better to stay in a consistent state of having old data than to act
        // like we have new data but then suddenly fall back to old data when the cache expires. However,
        // if the cache TTL is infinite, then it makes sense to update the cache always.
        throw failure;
      }
      for (Map.Entry<DataKind, KeyedItems<ItemDescriptor>> e0: allData.getData()) {
        DataKind kind = e0.getKey();
        KeyedItems<ItemDescriptor> immutableItems = new KeyedItems<>(ImmutableList.copyOf(e0.getValue().getItems()));
        allCache.put(kind, immutableItems);
        for (Map.Entry<String, ItemDescriptor> e1: e0.getValue().getItems()) {
          itemCache.put(CacheKey.forItem(kind, e1.getKey()), Optional.of(e1.getValue()));
        }
      }
    }
    if (failure == null || cacheIndefinitely) {
      inited.set(true);
    }
    if (failure != null) {
      throw failure;
    }
  }
  
  private RuntimeException initCore(FullDataSet<SerializedItemDescriptor> allData) {
    try {
      core.init(allData);
      processError(null);
      return null;
    } catch (RuntimeException e) {
      processError(e);
      return e;
    }
  }
  
  @Override
  public ItemDescriptor get(DataKind kind, String key) {
    try {
      ItemDescriptor ret = itemCache != null ? itemCache.get(CacheKey.forItem(kind, key)).orNull() :
        getAndDeserializeItem(kind, key);
      processError(null);
      return ret;
    } catch (Exception e) {
      processError(e);
      throw getAsRuntimeException(e);
    }
  }

  @Override
  public KeyedItems<ItemDescriptor> getAll(DataKind kind) {
    try {
      KeyedItems<ItemDescriptor> ret;
      ret = allCache != null ? allCache.get(kind) : getAllAndDeserialize(kind);
      processError(null);
      return ret;
    } catch (Exception e) {
      processError(e);
      throw getAsRuntimeException(e);
    }
  }

  private static RuntimeException getAsRuntimeException(Exception e) {
    Throwable t = (e instanceof ExecutionException || e instanceof UncheckedExecutionException)
        ? e.getCause() // this is a wrapped exception thrown by a cache
        : e;
    return t instanceof RuntimeException ? (RuntimeException)t : new RuntimeException(t);
  }
  
  @Override
  public boolean upsert(DataKind kind, String key, ItemDescriptor item) {
    synchronized (cachedDataKinds) {
      cachedDataKinds.add(kind);
    }
    SerializedItemDescriptor serializedItem = serialize(kind, item);
    boolean updated = false;
    RuntimeException failure = null;
    try {
      updated = core.upsert(kind, key, serializedItem);
      processError(null);
    } catch (RuntimeException e) {
      // Normally, if the underlying store failed to do the update, we do not want to update the cache -
      // the idea being that it's better to stay in a consistent state of having old data than to act
      // like we have new data but then suddenly fall back to old data when the cache expires. However,
      // if the cache TTL is infinite, then it makes sense to update the cache always.
      processError(e);
      if (!cacheIndefinitely)
      {
          throw e;
      }
      failure = e;
    }
    if (itemCache != null) {
      CacheKey cacheKey = CacheKey.forItem(kind, key);
      if (failure == null) {
        if (updated) {
          itemCache.put(cacheKey, Optional.of(item));
        } else {
          // there was a concurrent modification elsewhere - update the cache to get the new state
          itemCache.refresh(cacheKey);
        }
      } else {
        Optional<ItemDescriptor> oldItem = itemCache.getIfPresent(cacheKey);
        if (oldItem == null || !oldItem.isPresent() || oldItem.get().getVersion() < item.getVersion()) {
          itemCache.put(cacheKey, Optional.of(item));
        }
      }
    }
    if (allCache != null) {
      // If the cache has a finite TTL, then we should remove the "all items" cache entry to force
      // a reread the next time All is called. However, if it's an infinite TTL, we need to just
      // update the item within the existing "all items" entry (since we want things to still work
      // even if the underlying store is unavailable).
      if (cacheIndefinitely) {
        KeyedItems<ItemDescriptor> cachedAll = allCache.getIfPresent(kind);
        allCache.put(kind, updateSingleItem(cachedAll, key, item));
      } else {
        allCache.invalidate(kind);
      }
    }
    if (failure != null) {
      throw failure;
    }
    return updated;
  }

  @Override
  public Status getStoreStatus() {
    return new Status(statusManager.isAvailable(), false);
  }

  @Override
  public boolean addStatusListener(StatusListener listener) {
    statusManager.addStatusListener(listener);
    return true;
  }

  @Override
  public void removeStatusListener(StatusListener listener) {
    statusManager.removeStatusListener(listener);
  }

  @Override
  public CacheStats getCacheStats() {
    if (itemCache == null || allCache == null) {
      return null;
    }
    com.google.common.cache.CacheStats itemStats = itemCache.stats();
    com.google.common.cache.CacheStats allStats = allCache.stats();
    return new CacheStats(
        itemStats.hitCount() + allStats.hitCount(),
        itemStats.missCount() + allStats.missCount(),
        itemStats.loadSuccessCount() + allStats.loadSuccessCount(),
        itemStats.loadExceptionCount() + allStats.loadExceptionCount(),
        itemStats.totalLoadTime() + allStats.totalLoadTime(),
        itemStats.evictionCount() + allStats.evictionCount());
  }

  /**
   * Return the underlying implementation object.
   * 
   * @return the underlying implementation object
   */
  public PersistentDataStore getCore() {
    return core;
  }
  
  private ItemDescriptor getAndDeserializeItem(DataKind kind, String key) {
    SerializedItemDescriptor maybeSerializedItem = core.get(kind, key);
    return maybeSerializedItem == null ? null : deserialize(kind, maybeSerializedItem);
  }
  
  private KeyedItems<ItemDescriptor> getAllAndDeserialize(DataKind kind) {
    KeyedItems<SerializedItemDescriptor> allItems = core.getAll(kind);
    if (isEmpty(allItems.getItems())) {
      return new KeyedItems<ItemDescriptor>(null);
    }
    ImmutableList.Builder<Map.Entry<String, ItemDescriptor>> b = ImmutableList.builder();
    for (Map.Entry<String, SerializedItemDescriptor> e: allItems.getItems()) {
      b.add(new AbstractMap.SimpleEntry<>(e.getKey(), deserialize(kind, e.getValue())));
    }
    return new KeyedItems<>(b.build());
  }
  
  private SerializedItemDescriptor serialize(DataKind kind, ItemDescriptor itemDesc) {
    boolean isDeleted = itemDesc.getItem() == null;
    return new SerializedItemDescriptor(itemDesc.getVersion(), isDeleted, kind.serialize(itemDesc));
  }
  
  private KeyedItems<SerializedItemDescriptor> serializeAll(DataKind kind, KeyedItems<ItemDescriptor> items) {
    ImmutableList.Builder<Map.Entry<String, SerializedItemDescriptor>> itemsBuilder = ImmutableList.builder();
    for (Map.Entry<String, ItemDescriptor> e: items.getItems()) {
      itemsBuilder.add(new AbstractMap.SimpleEntry<>(e.getKey(), serialize(kind, e.getValue())));
    }
    return new KeyedItems<>(itemsBuilder.build());
  }
  
  private ItemDescriptor deserialize(DataKind kind, SerializedItemDescriptor serializedItemDesc) {
    if (serializedItemDesc.isDeleted() || serializedItemDesc.getSerializedItem() == null) {
      return ItemDescriptor.deletedItem(serializedItemDesc.getVersion());
    }
    ItemDescriptor deserializedItem = kind.deserialize(serializedItemDesc.getSerializedItem());
    if (serializedItemDesc.getVersion() == 0 || serializedItemDesc.getVersion() == deserializedItem.getVersion()
        || deserializedItem.getItem() == null) {
      return deserializedItem;
    }
    // If the store gave us a version number that isn't what was encoded in the object, trust it
    return new ItemDescriptor(serializedItemDesc.getVersion(), deserializedItem.getItem());
  }

  private KeyedItems<ItemDescriptor> updateSingleItem(KeyedItems<ItemDescriptor> items, String key, ItemDescriptor item) {
    // This is somewhat inefficient but it's preferable to use immutable data structures in the cache.
    return new KeyedItems<>(
        ImmutableList.copyOf(concat(
            items == null ? ImmutableList.of() : filter(items.getItems(), e -> !e.getKey().equals(key)),
            ImmutableList.<Map.Entry<String, ItemDescriptor>>of(new AbstractMap.SimpleEntry<>(key, item))
            )
        ));
  }
  
  private void processError(Throwable error) {
    if (error == null) {
      // If we're waiting to recover after a failure, we'll let the polling routine take care
      // of signaling success. Even if we could signal success a little earlier based on the
      // success of whatever operation we just did, we'd rather avoid the overhead of acquiring
      // w.statusLock every time we do anything. So we'll just do nothing here.
      return;
    }
    statusManager.updateAvailability(false);
  }
  
  private boolean pollAvailabilityAfterOutage() {
    if (!core.isStoreAvailable()) {
      return false;
    }
    
    if (cacheIndefinitely && allCache != null) {
      // If we're in infinite cache mode, then we can assume the cache has a full set of current
      // flag data (since presumably the data source has still been running) and we can just
      // write the contents of the cache to the underlying data store.
      DataKind[] allKinds;
      synchronized (cachedDataKinds) {
        allKinds = cachedDataKinds.toArray(new DataKind[cachedDataKinds.size()]);        
      }
      ImmutableList.Builder<Map.Entry<DataKind, KeyedItems<SerializedItemDescriptor>>> builder = ImmutableList.builder();
      for (DataKind kind: allKinds) {
        KeyedItems<ItemDescriptor> items = allCache.getIfPresent(kind);
        if (items != null) {
          builder.add(new AbstractMap.SimpleEntry<>(kind, serializeAll(kind, items)));
        }
      }
      RuntimeException e = initCore(new FullDataSet<>(builder.build()));
      if (e == null) {
        logger.warn("Successfully updated persistent store from cached data");
      } else {
<<<<<<< HEAD
        // We failed to write the cached data to the underlying store. In this case,
        // initCore() has already put us back into the failed state. The only further
        // thing we can do is to log a note about what just happened.
        logger.error("Tried to write cached data to persistent store after a store outage, but failed: {}", e);
=======
        // We failed to write the cached data to the underlying store. In this case, we should not
        // return to a recovered state, but just try this all again next time the poll task runs.
        logger.error("Tried to write cached data to persistent store after a store outage, but failed: {0}", e);
        return false;
>>>>>>> 8bfffe28
      }
    }
    
    return true;
  }
  
  private static final class CacheKey {
    final DataKind kind;
    final String key;
    
    public static CacheKey forItem(DataKind kind, String key) {
      return new CacheKey(kind, key);
    }
    
    private CacheKey(DataKind kind, String key) {
      this.kind = kind;
      this.key = key;
    }
    
    @Override
    public boolean equals(Object other) {
      if (other instanceof CacheKey) {
        CacheKey o = (CacheKey) other;
        return o.kind.getName().equals(this.kind.getName()) && o.key.equals(this.key);
      }
      return false;
    }
    
    @Override
    public int hashCode() {
      return kind.getName().hashCode() * 31 + key.hashCode();
    }
  }
}<|MERGE_RESOLUTION|>--- conflicted
+++ resolved
@@ -439,17 +439,10 @@
       if (e == null) {
         logger.warn("Successfully updated persistent store from cached data");
       } else {
-<<<<<<< HEAD
-        // We failed to write the cached data to the underlying store. In this case,
-        // initCore() has already put us back into the failed state. The only further
-        // thing we can do is to log a note about what just happened.
-        logger.error("Tried to write cached data to persistent store after a store outage, but failed: {}", e);
-=======
         // We failed to write the cached data to the underlying store. In this case, we should not
         // return to a recovered state, but just try this all again next time the poll task runs.
-        logger.error("Tried to write cached data to persistent store after a store outage, but failed: {0}", e);
+        logger.error("Tried to write cached data to persistent store after a store outage, but failed: {}", e);
         return false;
->>>>>>> 8bfffe28
       }
     }
     
