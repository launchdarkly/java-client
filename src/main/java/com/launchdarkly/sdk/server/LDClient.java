--- conflicted
+++ resolved
@@ -167,17 +167,6 @@
         useDiagnostics ? new DiagnosticAccumulator(new DiagnosticId(sdkKey)) : null
         );
 
-<<<<<<< HEAD
-=======
-    if (context.getHttp().getProxy() != null) {
-      if (context.getHttp().getProxyAuthentication() != null) {
-        Loggers.MAIN.info("Using proxy: {} with authentication.", context.getHttp().getProxy());
-      } else {
-        Loggers.MAIN.info("Using proxy: {} without authentication.", context.getHttp().getProxy());
-      }
-    }
-
->>>>>>> 234e9050
     this.eventProcessor = config.eventProcessorFactory.createEventProcessor(context);
 
     EventBroadcasterImpl<DataStoreStatusProvider.StatusListener, DataStoreStatusProvider.Status> dataStoreStatusNotifier =
