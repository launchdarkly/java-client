package com.launchdarkly.sdk.server;

import com.google.common.collect.ImmutableList;
import com.launchdarkly.sdk.EvaluationDetail;
import com.launchdarkly.sdk.EvaluationReason;
import com.launchdarkly.sdk.LDUser;
import com.launchdarkly.sdk.LDValue;
import com.launchdarkly.sdk.LDValueType;
import com.launchdarkly.sdk.server.interfaces.Event;

import org.slf4j.Logger;

import java.util.ArrayList;
import java.util.List;
import java.util.Set;

import static com.launchdarkly.sdk.EvaluationDetail.NO_VARIATION;

/**
 * Encapsulates the feature flag evaluation logic. The Evaluator has no knowledge of the rest of the SDK environment;
 * if it needs to retrieve flags or segments that are referenced by a flag, it does so through a read-only interface
 * that is provided in the constructor. It also produces feature requests as appropriate for any referenced prerequisite
 * flags, but does not send them.
 */
class Evaluator {
<<<<<<< HEAD
  private final static Logger logger = Loggers.EVALUATION;
=======
  private final static Logger logger = LoggerFactory.getLogger(Evaluator.class);

  /**
   * This key cannot exist in LaunchDarkly because it contains invalid characters. We use it in tests as a way to
   * simulate an unexpected RuntimeException during flag evaluations. We check for it by reference equality, so
   * the tests must use this exact constant.
   */
  static final String INVALID_FLAG_KEY_THAT_THROWS_EXCEPTION = "$ test error flag $";
  static final RuntimeException EXPECTED_EXCEPTION_FROM_INVALID_FLAG = new RuntimeException("deliberate test error");
>>>>>>> 6ddb11b2
  
  private final Getters getters;
  
  /**
   * An abstraction of getting flags or segments by key. This ensures that Evaluator cannot modify the data store,
   * and simplifies testing.
   */
  static interface Getters {
    DataModel.FeatureFlag getFlag(String key);
    DataModel.Segment getSegment(String key);
  }

  /**
   * Internal container for the results of an evaluation. This consists of the same information that is in an
   * {@link EvaluationDetail}, plus a list of any feature request events generated by prerequisite flags.
   * 
   * Unlike all the other simple data containers in the SDK, this is mutable. The reason is that flag evaluations
   * may be done very frequently and we would like to minimize the amount of heap churn from intermediate objects,
   * and Java does not support multiple return values as Go does, or value types as C# does.
   * 
   * We never expose an EvalResult to application code and we never preserve a reference to it outside of a single
   * xxxVariation() or xxxVariationDetail() call, so the risks from mutability are minimal. The only setter method
   * that is accessible from outside of the Evaluator class is setValue(), which is exposed so that LDClient can
   * replace null values with default values,
   */
  static class EvalResult {
    private LDValue value = LDValue.ofNull();
    private int variationIndex = NO_VARIATION;
    private EvaluationReason reason = null;
    private List<Event.FeatureRequest> prerequisiteEvents;
    
    public EvalResult(LDValue value, int variationIndex, EvaluationReason reason) {
      this.value = value;
      this.variationIndex = variationIndex;
      this.reason = reason;
    }
    
    public static EvalResult error(EvaluationReason.ErrorKind errorKind) {
      return new EvalResult(LDValue.ofNull(), NO_VARIATION, EvaluationReason.error(errorKind));
    }
    
    LDValue getValue() {
      return LDValue.normalize(value);
    }
    
    void setValue(LDValue value) {
      this.value = value;
    }
    
    int getVariationIndex() {
      return variationIndex;
    }
    
    boolean isDefault() {
      return variationIndex < 0;
    }
    
    EvaluationReason getReason() {
      return reason;
    }
    
    EvaluationDetail<LDValue> getDetails() {
      return EvaluationDetail.fromValue(LDValue.normalize(value), variationIndex, reason);
    }
    
    Iterable<Event.FeatureRequest> getPrerequisiteEvents() {
      return prerequisiteEvents == null ? ImmutableList.<Event.FeatureRequest>of() : prerequisiteEvents;
    }
    
    private void setPrerequisiteEvents(List<Event.FeatureRequest> prerequisiteEvents) {
      this.prerequisiteEvents = prerequisiteEvents;
    }
  }
  
  Evaluator(Getters getters) {
    this.getters = getters;
  }

  /**
   * The client's entry point for evaluating a flag. No other Evaluator methods should be exposed.
   * 
   * @param flag an existing feature flag; any other referenced flags or segments will be queried via {@link Getters}
   * @param user the user to evaluate against
   * @param eventFactory produces feature request events
   * @return an {@link EvalResult} - guaranteed non-null
   */
  EvalResult evaluate(DataModel.FeatureFlag flag, LDUser user, EventFactory eventFactory) {
    if (flag.getKey() == INVALID_FLAG_KEY_THAT_THROWS_EXCEPTION) {
      throw EXPECTED_EXCEPTION_FROM_INVALID_FLAG;
    }
    
    if (user == null || user.getKey() == null) {
      // this should have been prevented by LDClient.evaluateInternal
      logger.warn("Null user or null user key when evaluating flag \"{}\"; returning null", flag.getKey());
      return new EvalResult(null, NO_VARIATION, EvaluationReason.error(EvaluationReason.ErrorKind.USER_NOT_SPECIFIED));
    }

    // If the flag doesn't have any prerequisites (which most flags don't) then it cannot generate any feature
    // request events for prerequisites and we can skip allocating a List.
    List<Event.FeatureRequest> prerequisiteEvents = flag.getPrerequisites().isEmpty() ?
         null : new ArrayList<Event.FeatureRequest>(); // note, getPrerequisites() is guaranteed non-null
    EvalResult result = evaluateInternal(flag, user, eventFactory, prerequisiteEvents);
    if (prerequisiteEvents != null) {
      result.setPrerequisiteEvents(prerequisiteEvents);
    }
    return result;
  }

  private EvalResult evaluateInternal(DataModel.FeatureFlag flag, LDUser user, EventFactory eventFactory,
      List<Event.FeatureRequest> eventsOut) {
    if (!flag.isOn()) {
      return getOffValue(flag, EvaluationReason.off());
    }
    
    EvaluationReason prereqFailureReason = checkPrerequisites(flag, user, eventFactory, eventsOut);
    if (prereqFailureReason != null) {
      return getOffValue(flag, prereqFailureReason);
    }
    
    // Check to see if targets match
    for (DataModel.Target target: flag.getTargets()) { // getTargets() and getValues() are guaranteed non-null
      if (target.getValues().contains(user.getKey())) {
        return getVariation(flag, target.getVariation(), EvaluationReason.targetMatch());
      }
    }
    // Now walk through the rules and see if any match
    List<DataModel.Rule> rules = flag.getRules(); // guaranteed non-null
    for (int i = 0; i < rules.size(); i++) {
      DataModel.Rule rule = rules.get(i);
      if (ruleMatchesUser(flag, rule, user)) {
        EvaluationReason precomputedReason = rule.getRuleMatchReason();
        EvaluationReason reason = precomputedReason != null ? precomputedReason : EvaluationReason.ruleMatch(i, rule.getId());
        return getValueForVariationOrRollout(flag, rule, user, reason);
      }
    }
    // Walk through the fallthrough and see if it matches
    return getValueForVariationOrRollout(flag, flag.getFallthrough(), user, EvaluationReason.fallthrough());
  }

  // Checks prerequisites if any; returns null if successful, or an EvaluationReason if we have to
  // short-circuit due to a prerequisite failure.
  private EvaluationReason checkPrerequisites(DataModel.FeatureFlag flag, LDUser user, EventFactory eventFactory,
      List<Event.FeatureRequest> eventsOut) {
    for (DataModel.Prerequisite prereq: flag.getPrerequisites()) { // getPrerequisites() is guaranteed non-null
      boolean prereqOk = true;
      DataModel.FeatureFlag prereqFeatureFlag = getters.getFlag(prereq.getKey());
      if (prereqFeatureFlag == null) {
        logger.error("Could not retrieve prerequisite flag \"{}\" when evaluating \"{}\"", prereq.getKey(), flag.getKey());
        prereqOk = false;
      } else {
        EvalResult prereqEvalResult = evaluateInternal(prereqFeatureFlag, user, eventFactory, eventsOut);
        // Note that if the prerequisite flag is off, we don't consider it a match no matter what its
        // off variation was. But we still need to evaluate it in order to generate an event.
        if (!prereqFeatureFlag.isOn() || prereqEvalResult.getVariationIndex() != prereq.getVariation()) {
          prereqOk = false;
        }
        // COVERAGE: currently eventsOut is never null because we preallocate the list in evaluate() if there are any prereqs
        if (eventsOut != null) {
          eventsOut.add(eventFactory.newPrerequisiteFeatureRequestEvent(prereqFeatureFlag, user, prereqEvalResult, flag));
        }
      }
      if (!prereqOk) {
        EvaluationReason precomputedReason = prereq.getPrerequisiteFailedReason();
        return precomputedReason != null ? precomputedReason : EvaluationReason.prerequisiteFailed(prereq.getKey());
      }
    }
    return null;
  }

  private EvalResult getVariation(DataModel.FeatureFlag flag, int variation, EvaluationReason reason) {
    List<LDValue> variations = flag.getVariations();
    if (variation < 0 || variation >= variations.size()) {
      logger.error("Data inconsistency in feature flag \"{}\": invalid variation index", flag.getKey());
      return EvalResult.error(EvaluationReason.ErrorKind.MALFORMED_FLAG);
    } else {
      return new EvalResult(variations.get(variation), variation, reason);
    }
  }

  private EvalResult getOffValue(DataModel.FeatureFlag flag, EvaluationReason reason) {
    Integer offVariation = flag.getOffVariation();
    if (offVariation == null) { // off variation unspecified - return default value
      return new EvalResult(null, NO_VARIATION, reason);
    } else {
      return getVariation(flag, offVariation, reason);
    }
  }
  
  private EvalResult getValueForVariationOrRollout(DataModel.FeatureFlag flag, DataModel.VariationOrRollout vr, LDUser user, EvaluationReason reason) {
    Integer index = EvaluatorBucketing.variationIndexForUser(vr, user, flag.getKey(), flag.getSalt());
    if (index == null) {
      logger.error("Data inconsistency in feature flag \"{}\": variation/rollout object with no variation or rollout", flag.getKey());
      return EvalResult.error(EvaluationReason.ErrorKind.MALFORMED_FLAG); 
    } else {
      return getVariation(flag, index, reason);
    }
  }

  private boolean ruleMatchesUser(DataModel.FeatureFlag flag, DataModel.Rule rule, LDUser user) {
    for (DataModel.Clause clause: rule.getClauses()) { // getClauses() is guaranteed non-null
      if (!clauseMatchesUser(clause, user)) {
        return false;
      }
    }
    return true;
  }

  private boolean clauseMatchesUser(DataModel.Clause clause, LDUser user) {
    // In the case of a segment match operator, we check if the user is in any of the segments,
    // and possibly negate
    if (clause.getOp() == DataModel.Operator.segmentMatch) {
      for (LDValue j: clause.getValues()) {
        if (j.isString()) {
          DataModel.Segment segment = getters.getSegment(j.stringValue());
          if (segment != null) {
            if (segmentMatchesUser(segment, user)) {
              return maybeNegate(clause, true);
            }
          }
        }
      }
      return maybeNegate(clause, false);
    }
    
    return clauseMatchesUserNoSegments(clause, user);
  }
  
  private boolean clauseMatchesUserNoSegments(DataModel.Clause clause, LDUser user) {
    LDValue userValue = user.getAttribute(clause.getAttribute());
    if (userValue.isNull()) {
      return false;
    }

    if (userValue.getType() == LDValueType.ARRAY) {
      for (LDValue value: userValue.values()) {
        if (value.getType() == LDValueType.ARRAY || value.getType() == LDValueType.OBJECT) {
          logger.error("Invalid custom attribute value in user object for user key \"{}\": {}", user.getKey(), value);
          return false;
        }
        if (clauseMatchAny(clause, value)) {
          return maybeNegate(clause, true);
        }
      }
      return maybeNegate(clause, false);
    } else if (userValue.getType() != LDValueType.OBJECT) {
      return maybeNegate(clause, clauseMatchAny(clause, userValue));
    }
    logger.warn("Got unexpected user attribute type \"{}\" for user key \"{}\" and attribute \"{}\"",
        userValue.getType(), user.getKey(), clause.getAttribute());
    return false;
  }
  
  static boolean clauseMatchAny(DataModel.Clause clause, LDValue userValue) {
    DataModel.Operator op = clause.getOp();
    if (op != null) {
      EvaluatorPreprocessing.ClauseExtra preprocessed = clause.getPreprocessed();
      if (op == DataModel.Operator.in) {
        // see if we have precomputed a Set for fast equality matching
        Set<LDValue> vs = preprocessed == null ? null : preprocessed.valuesSet;
        if (vs != null) {
          return vs.contains(userValue);
        }
      }
      List<LDValue> values = clause.getValues();
      List<EvaluatorPreprocessing.ClauseExtra.ValueExtra> preprocessedValues =
          preprocessed == null ? null : preprocessed.valuesExtra;
      int n = values.size();
      for (int i = 0; i < n; i++) {
        // the preprocessed list, if present, will always have the same size as the values list
        EvaluatorPreprocessing.ClauseExtra.ValueExtra p = preprocessedValues == null ? null : preprocessedValues.get(i);
        LDValue v = values.get(i);
        if (EvaluatorOperators.apply(op, userValue, v, p)) {
          return true;
        }
      }
    }
    return false;
  }

  private boolean maybeNegate(DataModel.Clause clause, boolean b) {
    return clause.isNegate() ? !b : b;
  }
  
  private boolean segmentMatchesUser(DataModel.Segment segment, LDUser user) {
    String userKey = user.getKey(); // we've already verified that the key is non-null at the top of evaluate()
    if (segment.getIncluded().contains(userKey)) { // getIncluded(), getExcluded(), and getRules() are guaranteed non-null
      return true;
    }
    if (segment.getExcluded().contains(userKey)) {
      return false;
    }
    for (DataModel.SegmentRule rule: segment.getRules()) {
      if (segmentRuleMatchesUser(rule, user, segment.getKey(), segment.getSalt())) {
        return true;
      }
    }
    return false;
  }

  private boolean segmentRuleMatchesUser(DataModel.SegmentRule segmentRule, LDUser user, String segmentKey, String salt) {
    for (DataModel.Clause c: segmentRule.getClauses()) {
      if (!clauseMatchesUserNoSegments(c, user)) {
        return false;
      }
    }
    
    // If the Weight is absent, this rule matches
    if (segmentRule.getWeight() == null) {
      return true;
    }
    
    // All of the clauses are met. See if the user buckets in
    double bucket = EvaluatorBucketing.bucketUser(user, segmentKey, segmentRule.getBucketBy(), salt);
    double weight = (double)segmentRule.getWeight() / 100000.0;
    return bucket < weight;
  }
}<|MERGE_RESOLUTION|>--- conflicted
+++ resolved
@@ -23,10 +23,7 @@
  * flags, but does not send them.
  */
 class Evaluator {
-<<<<<<< HEAD
   private final static Logger logger = Loggers.EVALUATION;
-=======
-  private final static Logger logger = LoggerFactory.getLogger(Evaluator.class);
 
   /**
    * This key cannot exist in LaunchDarkly because it contains invalid characters. We use it in tests as a way to
@@ -35,7 +32,6 @@
    */
   static final String INVALID_FLAG_KEY_THAT_THROWS_EXCEPTION = "$ test error flag $";
   static final RuntimeException EXPECTED_EXCEPTION_FROM_INVALID_FLAG = new RuntimeException("deliberate test error");
->>>>>>> 6ddb11b2
   
   private final Getters getters;
   
