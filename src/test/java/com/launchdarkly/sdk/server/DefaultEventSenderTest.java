--- conflicted
+++ resolved
@@ -303,7 +303,6 @@
   }
   
   @Test
-<<<<<<< HEAD
   public void httpClientCanUseCustomSocketFactory() throws Exception {
     try (MockWebServer server = makeStartedServer(eventsSuccessResponse())) {
       HttpUrl serverUrl = server.url("/");
@@ -321,12 +320,9 @@
         assertEquals(1, server.getRequestCount());
     }
   }
-  
-  @Test
-  public void baseUriDoesNotNeedToEndInSlash() throws Exception {
-=======
+
+  @Test
   public void baseUriDoesNotNeedTrailingSlash() throws Exception {
->>>>>>> e4ba1cd1
     try (MockWebServer server = makeStartedServer(eventsSuccessResponse())) {
       try (EventSender es = makeEventSender()) {
         URI uriWithoutSlash = URI.create(server.url("/").toString().replaceAll("/$", ""));
