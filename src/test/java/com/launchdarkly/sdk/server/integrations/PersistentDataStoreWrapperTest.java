--- conflicted
+++ resolved
@@ -4,15 +4,10 @@
 import com.google.common.collect.ImmutableMap;
 import com.launchdarkly.sdk.server.DataStoreTestTypes.DataBuilder;
 import com.launchdarkly.sdk.server.DataStoreTestTypes.TestItem;
-<<<<<<< HEAD
 import com.launchdarkly.sdk.server.interfaces.DataStoreStatusProvider;
-import com.launchdarkly.sdk.server.interfaces.DataStoreTypes.DataKind;
-=======
->>>>>>> 734de4e5
 import com.launchdarkly.sdk.server.interfaces.DataStoreTypes.FullDataSet;
 import com.launchdarkly.sdk.server.interfaces.DataStoreTypes.ItemDescriptor;
 import com.launchdarkly.sdk.server.interfaces.DataStoreTypes.SerializedItemDescriptor;
-import com.launchdarkly.sdk.server.interfaces.PersistentDataStore;
 
 import org.junit.After;
 import org.junit.Assert;
@@ -21,6 +16,7 @@
 import org.junit.runners.Parameterized;
 import org.junit.runners.Parameterized.Parameters;
 
+import java.io.IOException;
 import java.time.Duration;
 import java.util.Map;
 import java.util.concurrent.BlockingQueue;
@@ -40,8 +36,7 @@
 @SuppressWarnings("javadoc")
 @RunWith(Parameterized.class)
 public class PersistentDataStoreWrapperTest {
-
-  private final RuntimeException FAKE_ERROR = new RuntimeException("fake error");
+  private static final RuntimeException FAKE_ERROR = new RuntimeException("fake error");
   
   private final TestMode testMode;
   private final MockPersistentDataStore core;
@@ -511,7 +506,6 @@
       assertThat(stats.getLoadExceptionCount(), equalTo(1L));
     }
   }
-<<<<<<< HEAD
   
   @Test
   public void statusIsOkInitially() throws Exception {
@@ -605,7 +599,7 @@
     assertThat(core.data.get(TEST_ITEMS).get(item2.key), equalTo(item2.toSerializedItemDescriptor()));
   }
   
-  private void causeStoreError(MockCore core, PersistentDataStoreWrapper w) {
+  private void causeStoreError(MockPersistentDataStore core, PersistentDataStoreWrapper w) {
     core.unavailable = true;
     core.fakeError = new RuntimeException(FAKE_ERROR.getMessage());
     try {
@@ -616,125 +610,8 @@
     }
   }
   
-  private void makeStoreAvailable(MockCore core) {
+  private void makeStoreAvailable(MockPersistentDataStore core) {
     core.fakeError = null;
     core.unavailable = false;
   }
-  
-
-  static class MockCore implements PersistentDataStore {
-    Map<DataKind, Map<String, SerializedItemDescriptor>> data = new HashMap<>();
-    boolean inited;
-    int initedQueryCount;
-    boolean persistOnlyAsString;
-    boolean unavailable;
-    RuntimeException fakeError;
-    
-    @Override
-    public void close() throws IOException {
-    }
-
-    @Override
-    public SerializedItemDescriptor get(DataKind kind, String key) {
-      maybeThrow();
-      if (data.containsKey(kind)) {
-        SerializedItemDescriptor item = data.get(kind).get(key);
-        if (item != null) {
-          if (persistOnlyAsString) {
-            // This simulates the kind of store implementation that can't track metadata separately  
-            return new SerializedItemDescriptor(0, false, item.getSerializedItem());
-          } else {
-            return item;
-          }
-        }
-      }
-      return null;
-    }
-
-    @Override
-    public KeyedItems<SerializedItemDescriptor> getAll(DataKind kind) {
-      maybeThrow();
-      return data.containsKey(kind) ? new KeyedItems<>(ImmutableList.copyOf(data.get(kind).entrySet())) : new KeyedItems<>(null);
-    }
-
-    @Override
-    public void init(FullDataSet<SerializedItemDescriptor> allData) {
-      maybeThrow();
-      data.clear();
-      for (Map.Entry<DataKind, KeyedItems<SerializedItemDescriptor>> entry: allData.getData()) {
-        DataKind kind = entry.getKey();
-        HashMap<String, SerializedItemDescriptor> items = new LinkedHashMap<>();
-        for (Map.Entry<String, SerializedItemDescriptor> e: entry.getValue().getItems()) {
-          items.put(e.getKey(), storableItem(kind, e.getValue()));
-        }
-        data.put(kind, items);
-      }
-      inited = true;
-    }
-
-    @Override
-    public boolean upsert(DataKind kind, String key, SerializedItemDescriptor item) {
-      maybeThrow();
-      if (!data.containsKey(kind)) {
-        data.put(kind, new HashMap<>());
-      }
-      Map<String, SerializedItemDescriptor> items = data.get(kind);
-      SerializedItemDescriptor oldItem = items.get(key);
-      if (oldItem != null && oldItem.getVersion() >= item.getVersion()) {
-        return false;
-      }
-      items.put(key, storableItem(kind, item));
-      return true;
-    }
-
-    @Override
-    public boolean isInitialized() {
-      maybeThrow();
-      initedQueryCount++;
-      return inited;
-    }
-    
-    @Override
-    public boolean isStoreAvailable() {
-      return !unavailable;
-    }
-    
-    public void forceSet(DataKind kind, TestItem item) {
-      forceSet(kind, item.key, item.toSerializedItemDescriptor());
-    }
-
-    public void forceSet(DataKind kind, String key, SerializedItemDescriptor item) {
-      if (!data.containsKey(kind)) {
-        data.put(kind, new HashMap<>());
-      }
-      Map<String, SerializedItemDescriptor> items = data.get(kind);
-      items.put(key, storableItem(kind, item));
-    }
-
-    public void forceRemove(DataKind kind, String key) {
-      if (data.containsKey(kind)) {
-        data.get(kind).remove(key);
-      }
-    }
-    
-    private SerializedItemDescriptor storableItem(DataKind kind, SerializedItemDescriptor item) {
-      if (item.isDeleted() && !persistOnlyAsString) {
-        // This simulates the kind of store implementation that *can* track metadata separately, so we don't
-        // have to persist the placeholder string for deleted items
-        return new SerializedItemDescriptor(item.getVersion(), true, null);
-      }
-      return item;
-    }
-    
-    private void maybeThrow() {
-      if (fakeError != null) {
-        throw fakeError;
-      }
-      if (unavailable) {
-        throw new RuntimeException("unavailable");
-      }
-    }
-  }
-=======
->>>>>>> 734de4e5
 }