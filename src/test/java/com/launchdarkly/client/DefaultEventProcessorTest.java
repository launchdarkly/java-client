--- conflicted
+++ resolved
@@ -15,14 +15,7 @@
 import java.util.UUID;
 import java.util.concurrent.TimeUnit;
 
-<<<<<<< HEAD
-import okhttp3.mockwebserver.MockResponse;
-import okhttp3.mockwebserver.MockWebServer;
-import okhttp3.mockwebserver.RecordedRequest;
-
-=======
 import static com.launchdarkly.client.Components.sendEvents;
->>>>>>> 7216089c
 import static com.launchdarkly.client.TestHttpUtil.httpsServerWithSelfSignedCert;
 import static com.launchdarkly.client.TestHttpUtil.makeStartedServer;
 import static com.launchdarkly.client.TestUtil.hasJsonProperty;
@@ -40,6 +33,10 @@
 import static org.junit.Assert.assertNotNull;
 import static org.junit.Assert.assertNull;
 
+import okhttp3.mockwebserver.MockResponse;
+import okhttp3.mockwebserver.MockWebServer;
+import okhttp3.mockwebserver.RecordedRequest;
+
 @SuppressWarnings("javadoc")
 public class DefaultEventProcessorTest {
   private static final String SDK_KEY = "SDK_KEY";
@@ -50,6 +47,8 @@
   private static final JsonElement filteredUserJson =
       gson.fromJson("{\"key\":\"userkey\",\"privateAttrs\":[\"name\"]}", JsonElement.class);
   private static final SimpleDateFormat httpDateFormat = new SimpleDateFormat("EEE, dd MMM yyyy HH:mm:ss zzz");
+  private static final LDConfig baseLDConfig = new LDConfig.Builder().diagnosticOptOut(true).build();
+  private static final LDConfig diagLDConfig = new LDConfig.Builder().diagnosticOptOut(false).build();
   
   // Note that all of these events depend on the fact that DefaultEventProcessor does a synchronous
   // flush when it is closed; in this case, it's closed implicitly by the try-with-resources block.
@@ -59,23 +58,24 @@
   }
   
   private DefaultEventProcessor makeEventProcessor(EventProcessorBuilder ec) {
-    return makeEventProcessor(ec, LDConfig.DEFAULT);
+    return makeEventProcessor(ec, baseLDConfig);
   }
   
   private DefaultEventProcessor makeEventProcessor(EventProcessorBuilder ec, LDConfig config) {
     return (DefaultEventProcessor)ec.createEventProcessor(SDK_KEY, config);
   }
   
+  private DefaultEventProcessor makeEventProcessor(EventProcessorBuilder ec, DiagnosticAccumulator diagnosticAccumulator) {
+    return (DefaultEventProcessor)((EventProcessorFactoryWithDiagnostics)ec).createEventProcessor(SDK_KEY,
+        diagLDConfig, diagnosticAccumulator);
+  }
+  
   @Test
   public void identifyEventIsQueued() throws Exception {
     Event e = EventFactory.DEFAULT.newIdentifyEvent(user);
 
     try (MockWebServer server = makeStartedServer(eventsSuccessResponse())) {
-<<<<<<< HEAD
-      try (DefaultEventProcessor ep = createBasicProcessor(baseConfig(server).build())) {
-=======
-      try (DefaultEventProcessor ep = makeEventProcessor(baseConfig(server))) {
->>>>>>> 7216089c
+      try (DefaultEventProcessor ep = makeEventProcessor(baseConfig(server))) {
         ep.sendEvent(e);
       }
 
@@ -90,13 +90,7 @@
     Event e = EventFactory.DEFAULT.newIdentifyEvent(user);
 
     try (MockWebServer server = makeStartedServer(eventsSuccessResponse())) {
-<<<<<<< HEAD
-      LDConfig config = baseConfig(server).allAttributesPrivate(true).build();
-      
-      try (DefaultEventProcessor ep = createBasicProcessor(config)) {
-=======
       try (DefaultEventProcessor ep = makeEventProcessor(baseConfig(server).allAttributesPrivate(true))) {
->>>>>>> 7216089c
         ep.sendEvent(e);
       }
   
@@ -114,11 +108,7 @@
         simpleEvaluation(1, LDValue.of("value")), LDValue.ofNull());
 
     try (MockWebServer server = makeStartedServer(eventsSuccessResponse())) {
-<<<<<<< HEAD
-      try (DefaultEventProcessor ep = createBasicProcessor(baseConfig(server).build())) {
-=======
-      try (DefaultEventProcessor ep = makeEventProcessor(baseConfig(server))) {
->>>>>>> 7216089c
+      try (DefaultEventProcessor ep = makeEventProcessor(baseConfig(server))) {
         ep.sendEvent(fe);
       }
     
@@ -138,13 +128,7 @@
         simpleEvaluation(1, LDValue.of("value")), LDValue.ofNull());
 
     try (MockWebServer server = makeStartedServer(eventsSuccessResponse())) {
-<<<<<<< HEAD
-      LDConfig config = baseConfig(server).allAttributesPrivate(true).build();
-      
-      try (DefaultEventProcessor ep = createBasicProcessor(config)) {
-=======
       try (DefaultEventProcessor ep = makeEventProcessor(baseConfig(server).allAttributesPrivate(true))) {
->>>>>>> 7216089c
         ep.sendEvent(fe);
       }
     
@@ -164,13 +148,7 @@
         simpleEvaluation(1, LDValue.of("value")), LDValue.ofNull());
     
     try (MockWebServer server = makeStartedServer(eventsSuccessResponse())) {
-<<<<<<< HEAD
-      LDConfig config = baseConfig(server).inlineUsersInEvents(true).build();
-      
-      try (DefaultEventProcessor ep = createBasicProcessor(config)) {
-=======
       try (DefaultEventProcessor ep = makeEventProcessor(baseConfig(server).inlineUsersInEvents(true))) {
->>>>>>> 7216089c
         ep.sendEvent(fe);
       }
       
@@ -189,14 +167,8 @@
         simpleEvaluation(1, LDValue.of("value")), LDValue.ofNull());
 
     try (MockWebServer server = makeStartedServer(eventsSuccessResponse())) {
-<<<<<<< HEAD
-      LDConfig config = baseConfig(server).inlineUsersInEvents(true).allAttributesPrivate(true).build();
-
-      try (DefaultEventProcessor ep = createBasicProcessor(config)) {
-=======
       try (DefaultEventProcessor ep = makeEventProcessor(baseConfig(server)
           .inlineUsersInEvents(true).allAttributesPrivate(true))) {
->>>>>>> 7216089c
         ep.sendEvent(fe);
       }
       
@@ -216,11 +188,7 @@
           EvaluationDetail.fromValue(LDValue.of("value"), 1, reason), LDValue.ofNull());
 
     try (MockWebServer server = makeStartedServer(eventsSuccessResponse())) {
-<<<<<<< HEAD
-      try (DefaultEventProcessor ep = createBasicProcessor(baseConfig(server).build())) {
-=======
-      try (DefaultEventProcessor ep = makeEventProcessor(baseConfig(server))) {
->>>>>>> 7216089c
+      try (DefaultEventProcessor ep = makeEventProcessor(baseConfig(server))) {
         ep.sendEvent(fe);
       }
   
@@ -240,13 +208,7 @@
         simpleEvaluation(1, LDValue.of("value")), null);
 
     try (MockWebServer server = makeStartedServer(eventsSuccessResponse())) {
-<<<<<<< HEAD
-      LDConfig config = baseConfig(server).inlineUsersInEvents(true).build();
-
-      try (DefaultEventProcessor ep = createBasicProcessor(config)) {
-=======
       try (DefaultEventProcessor ep = makeEventProcessor(baseConfig(server).inlineUsersInEvents(true))) {
->>>>>>> 7216089c
         ep.sendEvent(fe);
       }
   
@@ -266,11 +228,7 @@
         simpleEvaluation(1, LDValue.of("value")), LDValue.ofNull());
 
     try (MockWebServer server = makeStartedServer(eventsSuccessResponse())) {
-<<<<<<< HEAD
-      try (DefaultEventProcessor ep = createBasicProcessor(baseConfig(server).build())) {
-=======
-      try (DefaultEventProcessor ep = makeEventProcessor(baseConfig(server))) {
->>>>>>> 7216089c
+      try (DefaultEventProcessor ep = makeEventProcessor(baseConfig(server))) {
         ep.sendEvent(fe);
       }
     
@@ -292,11 +250,7 @@
         simpleEvaluation(1, LDValue.of("value")), LDValue.ofNull());
 
     try (MockWebServer server = makeStartedServer(eventsSuccessResponse())) {
-<<<<<<< HEAD
-      try (DefaultEventProcessor ep = createBasicProcessor(baseConfig(server).build())) {
-=======
-      try (DefaultEventProcessor ep = makeEventProcessor(baseConfig(server))) {
->>>>>>> 7216089c
+      try (DefaultEventProcessor ep = makeEventProcessor(baseConfig(server))) {
         ep.sendEvent(fe);
       }
   
@@ -323,11 +277,7 @@
         simpleEvaluation(1, LDValue.of("value")), LDValue.ofNull());
 
     try (MockWebServer server = makeStartedServer(resp1, resp2)) {
-<<<<<<< HEAD
-      try (DefaultEventProcessor ep = createBasicProcessor(baseConfig(server).build())) {
-=======
-      try (DefaultEventProcessor ep = makeEventProcessor(baseConfig(server))) {
->>>>>>> 7216089c
+      try (DefaultEventProcessor ep = makeEventProcessor(baseConfig(server))) {
         // Send and flush an event we don't care about, just so we'll receive "resp1" which sets the last server time
         ep.sendEvent(EventFactory.DEFAULT.newIdentifyEvent(new LDUser.Builder("otherUser").build()));
         ep.flush();
@@ -360,12 +310,8 @@
         simpleEvaluation(1, LDValue.of("value")), LDValue.ofNull());
 
     try (MockWebServer server = makeStartedServer(resp1, resp2)) {
-<<<<<<< HEAD
-      try (DefaultEventProcessor ep = createBasicProcessor(baseConfig(server).build())) {
-=======
-      try (DefaultEventProcessor ep = makeEventProcessor(baseConfig(server))) {
->>>>>>> 7216089c
-        
+      try (DefaultEventProcessor ep = makeEventProcessor(baseConfig(server))) {
+ 
         // Send and flush an event we don't care about, just to set the last server time
         ep.sendEvent(EventFactory.DEFAULT.newIdentifyEvent(new LDUser.Builder("otherUser").build()));
         ep.flush();
@@ -397,11 +343,7 @@
         simpleEvaluation(1, value), LDValue.ofNull());
 
     try (MockWebServer server = makeStartedServer(eventsSuccessResponse())) {
-<<<<<<< HEAD
-      try (DefaultEventProcessor ep = createBasicProcessor(baseConfig(server).build())) {
-=======
-      try (DefaultEventProcessor ep = makeEventProcessor(baseConfig(server))) {
->>>>>>> 7216089c
+      try (DefaultEventProcessor ep = makeEventProcessor(baseConfig(server))) {
         ep.sendEvent(fe1);
         ep.sendEvent(fe2);
       }
@@ -424,7 +366,7 @@
         simpleEvaluation(1, LDValue.of("value")), null);
 
     try (MockWebServer server = makeStartedServer(eventsSuccessResponse())) {
-      try (DefaultEventProcessor ep = createBasicProcessor(baseConfig(server).build())) {
+      try (DefaultEventProcessor ep = makeEventProcessor(baseConfig(server))) {
         ep.sendEvent(ie);
         ep.sendEvent(fe); 
       }
@@ -456,11 +398,7 @@
         simpleEvaluation(2, value2), default2);
 
     try (MockWebServer server = makeStartedServer(eventsSuccessResponse())) {
-<<<<<<< HEAD
-      try (DefaultEventProcessor ep = createBasicProcessor(baseConfig(server).build())) {
-=======
-      try (DefaultEventProcessor ep = makeEventProcessor(baseConfig(server))) {
->>>>>>> 7216089c
+      try (DefaultEventProcessor ep = makeEventProcessor(baseConfig(server))) {
         ep.sendEvent(fe1a);
         ep.sendEvent(fe1b);
         ep.sendEvent(fe1c);
@@ -491,11 +429,7 @@
     Event.Custom ce = EventFactory.DEFAULT.newCustomEvent("eventkey", user, data, metric);
 
     try (MockWebServer server = makeStartedServer(eventsSuccessResponse())) {
-<<<<<<< HEAD
-      try (DefaultEventProcessor ep = createBasicProcessor(baseConfig(server).build())) {
-=======
-      try (DefaultEventProcessor ep = makeEventProcessor(baseConfig(server))) {
->>>>>>> 7216089c
+      try (DefaultEventProcessor ep = makeEventProcessor(baseConfig(server))) {
         ep.sendEvent(ce);
       }
       
@@ -512,13 +446,7 @@
     Event.Custom ce = EventFactory.DEFAULT.newCustomEvent("eventkey", user, data, null);
 
     try (MockWebServer server = makeStartedServer(eventsSuccessResponse())) {
-<<<<<<< HEAD
-      LDConfig config = baseConfig(server).inlineUsersInEvents(true).build();
-
-      try (DefaultEventProcessor ep = createBasicProcessor(config)) {
-=======
       try (DefaultEventProcessor ep = makeEventProcessor(baseConfig(server).inlineUsersInEvents(true))) {
->>>>>>> 7216089c
         ep.sendEvent(ce);
       }
       
@@ -532,14 +460,8 @@
     Event.Custom ce = EventFactory.DEFAULT.newCustomEvent("eventkey", user, data, null);
 
     try (MockWebServer server = makeStartedServer(eventsSuccessResponse())) {
-<<<<<<< HEAD
-      LDConfig config = baseConfig(server).inlineUsersInEvents(true).allAttributesPrivate(true).build();
-
-      try (DefaultEventProcessor ep = createBasicProcessor(config)) {
-=======
       try (DefaultEventProcessor ep = makeEventProcessor(baseConfig(server)
           .inlineUsersInEvents(true).allAttributesPrivate(true))) {
->>>>>>> 7216089c
         ep.sendEvent(ce);
       }
       
@@ -552,11 +474,7 @@
     Event e = EventFactory.DEFAULT.newIdentifyEvent(user);
     
     try (MockWebServer server = makeStartedServer(eventsSuccessResponse())) {
-<<<<<<< HEAD
-      try (DefaultEventProcessor ep = createBasicProcessor(baseConfig(server).build())) {
-=======
-      try (DefaultEventProcessor ep = makeEventProcessor(baseConfig(server))) {
->>>>>>> 7216089c
+      try (DefaultEventProcessor ep = makeEventProcessor(baseConfig(server))) {
         ep.sendEvent(e);
       }
       
@@ -567,11 +485,7 @@
   @Test
   public void nothingIsSentIfThereAreNoEvents() throws Exception {
     try (MockWebServer server = makeStartedServer(eventsSuccessResponse())) {
-<<<<<<< HEAD
-      DefaultEventProcessor ep = createBasicProcessor(baseConfig(server).build());
-=======
       DefaultEventProcessor ep = makeEventProcessor(baseConfig(server));
->>>>>>> 7216089c
       ep.close();
     
       assertEquals(0, server.getRequestCount());
@@ -582,7 +496,7 @@
   public void diagnosticEventsSentToDiagnosticEndpoint() throws Exception {
     try (MockWebServer server = makeStartedServer(eventsSuccessResponse())) {
       DiagnosticAccumulator diagnosticAccumulator = new DiagnosticAccumulator(new DiagnosticId(SDK_KEY));
-      try (DefaultEventProcessor ep = new DefaultEventProcessor(SDK_KEY, baseDiagConfig(server).build(), diagnosticAccumulator)) {
+      try (DefaultEventProcessor ep = makeEventProcessor(baseConfig(server), diagnosticAccumulator)) {
           RecordedRequest initReq = server.takeRequest();
           ep.postDiagnostic();
           RecordedRequest periodicReq = server.takeRequest();
@@ -598,7 +512,7 @@
     try (MockWebServer server = makeStartedServer(eventsSuccessResponse())) {
       DiagnosticId diagnosticId = new DiagnosticId(SDK_KEY);
       DiagnosticAccumulator diagnosticAccumulator = new DiagnosticAccumulator(diagnosticId);
-      try (DefaultEventProcessor ep = new DefaultEventProcessor(SDK_KEY, baseDiagConfig(server).build(), diagnosticAccumulator)) {
+      try (DefaultEventProcessor ep = makeEventProcessor(baseConfig(server), diagnosticAccumulator)) {
         RecordedRequest req = server.takeRequest();
 
         assertNotNull(req);
@@ -621,7 +535,7 @@
       DiagnosticId diagnosticId = new DiagnosticId(SDK_KEY);
       DiagnosticAccumulator diagnosticAccumulator = new DiagnosticAccumulator(diagnosticId);
       long dataSinceDate = diagnosticAccumulator.dataSinceDate;
-      try (DefaultEventProcessor ep = new DefaultEventProcessor(SDK_KEY, baseDiagConfig(server).build(), diagnosticAccumulator)) {
+      try (DefaultEventProcessor ep = makeEventProcessor(baseConfig(server), diagnosticAccumulator)) {
         // Ignore the initial diagnostic event
         server.takeRequest();
         ep.postDiagnostic();
@@ -655,7 +569,7 @@
     try (MockWebServer server = makeStartedServer(eventsSuccessResponse(), eventsSuccessResponse())) {
       DiagnosticId diagnosticId = new DiagnosticId(SDK_KEY);
       DiagnosticAccumulator diagnosticAccumulator = new DiagnosticAccumulator(diagnosticId);
-      try (DefaultEventProcessor ep = new DefaultEventProcessor(SDK_KEY, baseDiagConfig(server).build(), diagnosticAccumulator)) {
+      try (DefaultEventProcessor ep = makeEventProcessor(baseConfig(server), diagnosticAccumulator)) {
         // Ignore the initial diagnostic event
         server.takeRequest();
 
@@ -684,11 +598,7 @@
     Event e = EventFactory.DEFAULT.newIdentifyEvent(user);
 
     try (MockWebServer server = makeStartedServer(eventsSuccessResponse())) {
-<<<<<<< HEAD
-      try (DefaultEventProcessor ep = createBasicProcessor(baseConfig(server).build())) {
-=======
-      try (DefaultEventProcessor ep = makeEventProcessor(baseConfig(server))) {
->>>>>>> 7216089c
+      try (DefaultEventProcessor ep = makeEventProcessor(baseConfig(server))) {
         ep.sendEvent(e);
       }
       
@@ -701,7 +611,7 @@
   public void sdkKeyIsSentOnDiagnosticEvents() throws Exception {
     try (MockWebServer server = makeStartedServer(eventsSuccessResponse())) {
       DiagnosticAccumulator diagnosticAccumulator = new DiagnosticAccumulator(new DiagnosticId(SDK_KEY));
-      try (DefaultEventProcessor ep = new DefaultEventProcessor(SDK_KEY, baseDiagConfig(server).build(), diagnosticAccumulator)) {
+      try (DefaultEventProcessor ep = makeEventProcessor(baseConfig(server), diagnosticAccumulator)) {
         RecordedRequest initReq = server.takeRequest();
         ep.postDiagnostic();
         RecordedRequest periodicReq = server.takeRequest();
@@ -717,11 +627,7 @@
     Event e = EventFactory.DEFAULT.newIdentifyEvent(user);
 
     try (MockWebServer server = makeStartedServer(eventsSuccessResponse())) {
-<<<<<<< HEAD
-      try (DefaultEventProcessor ep = createBasicProcessor(baseConfig(server).build())) {
-=======
-      try (DefaultEventProcessor ep = makeEventProcessor(baseConfig(server))) {
->>>>>>> 7216089c
+      try (DefaultEventProcessor ep = makeEventProcessor(baseConfig(server))) {
         ep.sendEvent(e);
       }
 
@@ -735,11 +641,7 @@
     Event e = EventFactory.DEFAULT.newIdentifyEvent(user);
 
     try (MockWebServer server = makeStartedServer(eventsSuccessResponse())) {
-<<<<<<< HEAD
-      try (DefaultEventProcessor ep = new DefaultEventProcessor(SDK_KEY, baseConfig(server).build(), null)) {
-=======
-      try (DefaultEventProcessor ep = makeEventProcessor(baseConfig(server))) {
->>>>>>> 7216089c
+      try (DefaultEventProcessor ep = makeEventProcessor(baseConfig(server))) {
         ep.sendEvent(e);
       }
 
@@ -756,11 +658,7 @@
     Event e = EventFactory.DEFAULT.newIdentifyEvent(user);
 
     try (MockWebServer server = makeStartedServer(errorResponse, eventsSuccessResponse(), eventsSuccessResponse())) {
-<<<<<<< HEAD
-      try (DefaultEventProcessor ep = new DefaultEventProcessor(SDK_KEY, baseConfig(server).build(), null)) {
-=======
-      try (DefaultEventProcessor ep = makeEventProcessor(baseConfig(server))) {
->>>>>>> 7216089c
+      try (DefaultEventProcessor ep = makeEventProcessor(baseConfig(server))) {
         ep.sendEvent(e);
         ep.flush();
         // Necessary to ensure the retry occurs before the second request for test assertion ordering
@@ -786,7 +684,7 @@
   public void eventSchemaNotSetOnDiagnosticEvents() throws Exception {
     try (MockWebServer server = makeStartedServer(eventsSuccessResponse())) {
       DiagnosticAccumulator diagnosticAccumulator = new DiagnosticAccumulator(new DiagnosticId(SDK_KEY));
-      try (DefaultEventProcessor ep = new DefaultEventProcessor(SDK_KEY, baseDiagConfig(server).build(), diagnosticAccumulator)) {
+      try (DefaultEventProcessor ep = makeEventProcessor(baseConfig(server), diagnosticAccumulator)) {
         RecordedRequest initReq = server.takeRequest();
         ep.postDiagnostic();
         RecordedRequest periodicReq = server.takeRequest();
@@ -800,11 +698,12 @@
   @Test
   public void wrapperHeaderSentWhenSet() throws Exception {
     try (MockWebServer server = makeStartedServer(eventsSuccessResponse())) {
-      LDConfig config = baseConfig(server)
+      LDConfig config = new LDConfig.Builder()
+              .diagnosticOptOut(true)
               .wrapperName("Scala")
               .wrapperVersion("0.1.0")
               .build();
-      try (DefaultEventProcessor ep = createBasicProcessor(config)) {
+      try (DefaultEventProcessor ep = makeEventProcessor(baseConfig(server), config)) {
         Event e = EventFactory.DEFAULT.newIdentifyEvent(user);
         ep.sendEvent(e);
       }
@@ -817,11 +716,12 @@
   @Test
   public void wrapperHeaderSentWithoutVersion() throws Exception {
     try (MockWebServer server = makeStartedServer(eventsSuccessResponse())) {
-      LDConfig config = baseConfig(server)
+      LDConfig config = new LDConfig.Builder()
+          .diagnosticOptOut(true)
           .wrapperName("Scala")
           .build();
 
-      try (DefaultEventProcessor ep = createBasicProcessor(config)) {
+      try (DefaultEventProcessor ep = makeEventProcessor(baseConfig(server), config)) {
         Event e = EventFactory.DEFAULT.newIdentifyEvent(user);
         ep.sendEvent(e);
       }
@@ -870,16 +770,8 @@
   @Test
   public void httpClientDoesNotAllowSelfSignedCertByDefault() throws Exception {
     try (TestHttpUtil.ServerWithCert serverWithCert = httpsServerWithSelfSignedCert(eventsSuccessResponse())) {
-<<<<<<< HEAD
-      LDConfig config = new LDConfig.Builder()
-          .eventsURI(serverWithCert.uri())
-          .build();
-      
-      try (DefaultEventProcessor ep = new DefaultEventProcessor("sdk-key", config, null)) {
-=======
       EventProcessorBuilder ec = sendEvents().baseUri(serverWithCert.uri());
       try (DefaultEventProcessor ep = makeEventProcessor(ec)) {
->>>>>>> 7216089c
         Event e = EventFactory.DEFAULT.newIdentifyEvent(user);
         ep.sendEvent(e);
         
@@ -900,11 +792,7 @@
           .diagnosticOptOut(true)
           .build();
       
-<<<<<<< HEAD
-      try (DefaultEventProcessor ep = new DefaultEventProcessor("sdk-key", config, null)) {
-=======
       try (DefaultEventProcessor ep = makeEventProcessor(ec, config)) {
->>>>>>> 7216089c
         Event e = EventFactory.DEFAULT.newIdentifyEvent(user);
         ep.sendEvent(e);
         
@@ -920,11 +808,7 @@
     Event e = EventFactory.DEFAULT.newIdentifyEvent(user);
 
     try (MockWebServer server = makeStartedServer(eventsSuccessResponse())) {
-<<<<<<< HEAD
-      try (DefaultEventProcessor ep = createBasicProcessor(baseConfig(server).build())) {
-=======
-      try (DefaultEventProcessor ep = makeEventProcessor(baseConfig(server))) {
->>>>>>> 7216089c
+      try (DefaultEventProcessor ep = makeEventProcessor(baseConfig(server))) {
         ep.sendEvent(e);
       }
 
@@ -942,11 +826,7 @@
 
     // send two errors in a row, because the flush will be retried one time
     try (MockWebServer server = makeStartedServer(errorResponse, errorResponse, eventsSuccessResponse())) {
-<<<<<<< HEAD
-      try (DefaultEventProcessor ep = createBasicProcessor(baseConfig(server).build())) {
-=======
-      try (DefaultEventProcessor ep = makeEventProcessor(baseConfig(server))) {
->>>>>>> 7216089c
+      try (DefaultEventProcessor ep = makeEventProcessor(baseConfig(server))) {
         ep.sendEvent(e);
       }
 
@@ -959,21 +839,6 @@
     }
   }
 
-<<<<<<< HEAD
-  private DefaultEventProcessor createBasicProcessor(LDConfig config) {
-    return new DefaultEventProcessor(SDK_KEY, config, null);
-  }
-
-  private LDConfig.Builder baseConfig(MockWebServer server) {
-    return new LDConfig.Builder().eventsURI(server.url("/").uri()).diagnosticOptOut(true);
-  }
-
-  private LDConfig.Builder baseDiagConfig(MockWebServer server) {
-    return baseConfig(server).diagnosticOptOut(false);
-  }
-  
-=======
->>>>>>> 7216089c
   private MockResponse eventsSuccessResponse() {
     return new MockResponse().setResponseCode(202);
   }
