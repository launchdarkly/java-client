package com.launchdarkly.client;

import com.launchdarkly.eventsource.ConnectionErrorHandler;
import com.launchdarkly.eventsource.EventHandler;
import com.launchdarkly.eventsource.EventSource;
import com.launchdarkly.eventsource.MessageEvent;
import com.launchdarkly.eventsource.UnsuccessfulResponseException;

import org.easymock.EasyMockSupport;
import org.junit.Before;
import org.junit.Test;

import java.io.IOException;
import java.net.URI;
import java.util.Collections;
import java.util.concurrent.BlockingQueue;
import java.util.concurrent.Future;
import java.util.concurrent.LinkedBlockingQueue;
import java.util.concurrent.TimeUnit;
import java.util.concurrent.TimeoutException;

import javax.net.ssl.SSLHandshakeException;

<<<<<<< HEAD
import static com.launchdarkly.client.DataModel.DataKinds.FEATURES;
import static com.launchdarkly.client.DataModel.DataKinds.SEGMENTS;
import static com.launchdarkly.client.ModelBuilders.flagBuilder;
import static com.launchdarkly.client.ModelBuilders.segmentBuilder;
=======
import okhttp3.Headers;
import okhttp3.HttpUrl;
import okhttp3.mockwebserver.MockWebServer;

>>>>>>> 791e236e
import static com.launchdarkly.client.TestHttpUtil.eventStreamResponse;
import static com.launchdarkly.client.TestHttpUtil.makeStartedServer;
import static com.launchdarkly.client.TestUtil.specificDataStore;
import static org.easymock.EasyMock.expect;
import static org.hamcrest.MatcherAssert.assertThat;
import static org.hamcrest.Matchers.greaterThanOrEqualTo;
import static org.hamcrest.Matchers.lessThanOrEqualTo;
import static org.junit.Assert.assertEquals;
import static org.junit.Assert.assertFalse;
import static org.junit.Assert.assertNotNull;
import static org.junit.Assert.assertNull;
import static org.junit.Assert.assertTrue;
import static org.junit.Assert.fail;

@SuppressWarnings("javadoc")
public class StreamProcessorTest extends EasyMockSupport {

  private static final String SDK_KEY = "sdk_key";
  private static final URI STREAM_URI = URI.create("http://stream.test.com");
  private static final String FEATURE1_KEY = "feature1";
  private static final int FEATURE1_VERSION = 11;
  private static final DataModel.FeatureFlag FEATURE = flagBuilder(FEATURE1_KEY).version(FEATURE1_VERSION).build();
  private static final String SEGMENT1_KEY = "segment1";
  private static final int SEGMENT1_VERSION = 22;
  private static final DataModel.Segment SEGMENT = segmentBuilder(SEGMENT1_KEY).version(SEGMENT1_VERSION).build();
  private static final String STREAM_RESPONSE_WITH_EMPTY_DATA =
      "event: put\n" +
      "data: {\"data\":{\"flags\":{},\"segments\":{}}}\n\n";

  private InMemoryDataStore dataStore;
  private LDConfig.Builder configBuilder;
  private FeatureRequestor mockRequestor;
  private EventSource mockEventSource;
  private EventHandler eventHandler;
  private URI actualStreamUri;
  private ConnectionErrorHandler errorHandler;
  private Headers headers;

  @Before
  public void setup() {
    dataStore = new InMemoryDataStore();
    configBuilder = new LDConfig.Builder().dataStore(specificDataStore(dataStore));
    mockRequestor = createStrictMock(FeatureRequestor.class);
    mockEventSource = createStrictMock(EventSource.class);
  }
  
  @Test
  public void streamUriHasCorrectEndpoint() {
    LDConfig config = configBuilder.streamURI(STREAM_URI).build();
    createStreamProcessor(SDK_KEY, config).start();
    assertEquals(URI.create(STREAM_URI.toString() + "/all"), actualStreamUri);
  }
  
  @Test
  public void headersHaveAuthorization() {
    createStreamProcessor(SDK_KEY, configBuilder.build()).start();
    assertEquals(SDK_KEY, headers.get("Authorization"));
  }
  
  @Test
  public void headersHaveUserAgent() {
    createStreamProcessor(SDK_KEY, configBuilder.build()).start();
    assertEquals("JavaClient/" + LDClient.CLIENT_VERSION, headers.get("User-Agent"));
  }

  @Test
  public void headersHaveAccept() {
    createStreamProcessor(SDK_KEY, configBuilder.build()).start();
    assertEquals("text/event-stream", headers.get("Accept"));
  }

  @Test
  public void headersHaveWrapperWhenSet() {
    LDConfig config = configBuilder
            .wrapperName("Scala")
            .wrapperVersion("0.1.0")
            .build();
    createStreamProcessor(SDK_KEY, config).start();
    assertEquals("Scala/0.1.0", headers.get("X-LaunchDarkly-Wrapper"));
  }

  @Test
  public void putCausesFeatureToBeStored() throws Exception {
    createStreamProcessor(SDK_KEY, configBuilder.build()).start();
    MessageEvent event = new MessageEvent("{\"data\":{\"flags\":{\"" +
        FEATURE1_KEY + "\":" + featureJson(FEATURE1_KEY, FEATURE1_VERSION) + "}," +
        "\"segments\":{}}}");
    eventHandler.onMessage("put", event);
    
    assertFeatureInStore(FEATURE);
  }

  @Test
  public void putCausesSegmentToBeStored() throws Exception {
    createStreamProcessor(SDK_KEY, configBuilder.build()).start();
    MessageEvent event = new MessageEvent("{\"data\":{\"flags\":{},\"segments\":{\"" +
        SEGMENT1_KEY + "\":" + segmentJson(SEGMENT1_KEY, SEGMENT1_VERSION) + "}}}");
    eventHandler.onMessage("put", event);
    
    assertSegmentInStore(SEGMENT);
  }
  
  @Test
  public void storeNotInitializedByDefault() throws Exception {
    createStreamProcessor(SDK_KEY, configBuilder.build()).start();
    assertFalse(dataStore.initialized());
  }
  
  @Test
  public void putCausesStoreToBeInitialized() throws Exception {
    createStreamProcessor(SDK_KEY, configBuilder.build()).start();
    eventHandler.onMessage("put", emptyPutEvent());
    assertTrue(dataStore.initialized());
  }

  @Test
  public void processorNotInitializedByDefault() throws Exception {
    StreamProcessor sp = createStreamProcessor(SDK_KEY, configBuilder.build());
    sp.start();
    assertFalse(sp.initialized());
  }
  
  @Test
  public void putCausesProcessorToBeInitialized() throws Exception {
    StreamProcessor sp = createStreamProcessor(SDK_KEY, configBuilder.build());
    sp.start();
    eventHandler.onMessage("put", emptyPutEvent());
    assertTrue(sp.initialized());
  }

  @Test
  public void futureIsNotSetByDefault() throws Exception {
    StreamProcessor sp = createStreamProcessor(SDK_KEY, configBuilder.build());
    Future<Void> future = sp.start();
    assertFalse(future.isDone());
  }

  @Test
  public void putCausesFutureToBeSet() throws Exception {
    StreamProcessor sp = createStreamProcessor(SDK_KEY, configBuilder.build());
    Future<Void> future = sp.start();
    eventHandler.onMessage("put", emptyPutEvent());
    assertTrue(future.isDone());
  }

  @Test
  public void patchUpdatesFeature() throws Exception {
    createStreamProcessor(SDK_KEY, configBuilder.build()).start();
    eventHandler.onMessage("put", emptyPutEvent());
    
    String path = "/flags/" + FEATURE1_KEY;
    MessageEvent event = new MessageEvent("{\"path\":\"" + path + "\",\"data\":" +
        featureJson(FEATURE1_KEY, FEATURE1_VERSION) + "}");
    eventHandler.onMessage("patch", event);
    
    assertFeatureInStore(FEATURE);
  }

  @Test
  public void patchUpdatesSegment() throws Exception {
    createStreamProcessor(SDK_KEY, configBuilder.build()).start();
    eventHandler.onMessage("put", emptyPutEvent());
    
    String path = "/segments/" + SEGMENT1_KEY;
    MessageEvent event = new MessageEvent("{\"path\":\"" + path + "\",\"data\":" +
        segmentJson(SEGMENT1_KEY, SEGMENT1_VERSION) + "}");
    eventHandler.onMessage("patch", event);
    
    assertSegmentInStore(SEGMENT);
  }

  @Test
  public void deleteDeletesFeature() throws Exception {
    createStreamProcessor(SDK_KEY, configBuilder.build()).start();
    eventHandler.onMessage("put", emptyPutEvent());
    dataStore.upsert(FEATURES, FEATURE);
    
    String path = "/flags/" + FEATURE1_KEY;
    MessageEvent event = new MessageEvent("{\"path\":\"" + path + "\",\"version\":" +
        (FEATURE1_VERSION + 1) + "}");
    eventHandler.onMessage("delete", event);
    
    assertNull(dataStore.get(FEATURES, FEATURE1_KEY));
  }
  
  @Test
  public void deleteDeletesSegment() throws Exception {
    createStreamProcessor(SDK_KEY, configBuilder.build()).start();
    eventHandler.onMessage("put", emptyPutEvent());
    dataStore.upsert(SEGMENTS, SEGMENT);
    
    String path = "/segments/" + SEGMENT1_KEY;
    MessageEvent event = new MessageEvent("{\"path\":\"" + path + "\",\"version\":" +
        (SEGMENT1_VERSION + 1) + "}");
    eventHandler.onMessage("delete", event);
    
    assertNull(dataStore.get(SEGMENTS, SEGMENT1_KEY));
  }
  
  @Test
  public void indirectPutRequestsAndStoresFeature() throws Exception {
    createStreamProcessor(SDK_KEY, configBuilder.build()).start();
    setupRequestorToReturnAllDataWithFlag(FEATURE);
    replayAll();
    
    eventHandler.onMessage("indirect/put", new MessageEvent(""));
    
    assertFeatureInStore(FEATURE);
  }

  @Test
  public void indirectPutInitializesStore() throws Exception {
    createStreamProcessor(SDK_KEY, configBuilder.build()).start();
    setupRequestorToReturnAllDataWithFlag(FEATURE);
    replayAll();
    
    eventHandler.onMessage("indirect/put", new MessageEvent(""));
    
    assertTrue(dataStore.initialized());
  }

  @Test
  public void indirectPutInitializesProcessor() throws Exception {
    StreamProcessor sp = createStreamProcessor(SDK_KEY, configBuilder.build());
    sp.start();
    setupRequestorToReturnAllDataWithFlag(FEATURE);
    replayAll();
    
    eventHandler.onMessage("indirect/put", new MessageEvent(""));
    
    assertTrue(dataStore.initialized());
  }

  @Test
  public void indirectPutSetsFuture() throws Exception {
    StreamProcessor sp = createStreamProcessor(SDK_KEY, configBuilder.build());
    Future<Void> future = sp.start();
    setupRequestorToReturnAllDataWithFlag(FEATURE);
    replayAll();
    
    eventHandler.onMessage("indirect/put", new MessageEvent(""));
    
    assertTrue(future.isDone());
  }
  
  @Test
  public void indirectPatchRequestsAndUpdatesFeature() throws Exception {
    createStreamProcessor(SDK_KEY, configBuilder.build()).start();
    expect(mockRequestor.getFlag(FEATURE1_KEY)).andReturn(FEATURE);
    replayAll();
    
    eventHandler.onMessage("put", emptyPutEvent());
    eventHandler.onMessage("indirect/patch", new MessageEvent("/flags/" + FEATURE1_KEY));
    
    assertFeatureInStore(FEATURE);
  }

  @Test
  public void indirectPatchRequestsAndUpdatesSegment() throws Exception {
    createStreamProcessor(SDK_KEY, configBuilder.build()).start();
    expect(mockRequestor.getSegment(SEGMENT1_KEY)).andReturn(SEGMENT);
    replayAll();
    
    eventHandler.onMessage("put", emptyPutEvent());
    eventHandler.onMessage("indirect/patch", new MessageEvent("/segments/" + SEGMENT1_KEY));
    
    assertSegmentInStore(SEGMENT);
  }
  
  @Test
  public void unknownEventTypeDoesNotThrowException() throws Exception {
    createStreamProcessor(SDK_KEY, configBuilder.build()).start();
    eventHandler.onMessage("what", new MessageEvent(""));
  }
  
  @Test
  public void streamWillReconnectAfterGeneralIOException() throws Exception {
    createStreamProcessor(SDK_KEY, configBuilder.build()).start();
    ConnectionErrorHandler.Action action = errorHandler.onConnectionError(new IOException());
    assertEquals(ConnectionErrorHandler.Action.PROCEED, action);
  }

  @Test
  public void streamInitDiagnosticRecordedOnOpen() throws Exception {
    LDConfig config = configBuilder.build();
    DiagnosticAccumulator acc = new DiagnosticAccumulator(new DiagnosticId(SDK_KEY));
    long startTime = System.currentTimeMillis();
    createStreamProcessor(SDK_KEY, config, acc).start();
    eventHandler.onMessage("put", emptyPutEvent());
    long timeAfterOpen = System.currentTimeMillis();
    DiagnosticEvent.Statistics event = acc.createEventAndReset(0, 0);
    assertEquals(1, event.streamInits.size());
    DiagnosticEvent.StreamInit init = event.streamInits.get(0);
    assertFalse(init.failed);
    assertThat(init.timestamp, greaterThanOrEqualTo(startTime));
    assertThat(init.timestamp, lessThanOrEqualTo(timeAfterOpen));
    assertThat(init.durationMillis, lessThanOrEqualTo(timeAfterOpen - startTime));
  }

  @Test
  public void streamInitDiagnosticRecordedOnErrorDuringInit() throws Exception {
    LDConfig config = configBuilder.build();
    DiagnosticAccumulator acc = new DiagnosticAccumulator(new DiagnosticId(SDK_KEY));
    long startTime = System.currentTimeMillis();
    createStreamProcessor(SDK_KEY, config, acc).start();
    errorHandler.onConnectionError(new IOException());
    long timeAfterOpen = System.currentTimeMillis();
    DiagnosticEvent.Statistics event = acc.createEventAndReset(0, 0);
    assertEquals(1, event.streamInits.size());
    DiagnosticEvent.StreamInit init = event.streamInits.get(0);
    assertTrue(init.failed);
    assertThat(init.timestamp, greaterThanOrEqualTo(startTime));
    assertThat(init.timestamp, lessThanOrEqualTo(timeAfterOpen));
    assertThat(init.durationMillis, lessThanOrEqualTo(timeAfterOpen - startTime));
  }

  @Test
  public void streamInitDiagnosticNotRecordedOnErrorAfterInit() throws Exception {
    LDConfig config = configBuilder.build();
    DiagnosticAccumulator acc = new DiagnosticAccumulator(new DiagnosticId(SDK_KEY));
    createStreamProcessor(SDK_KEY, config, acc).start();
    eventHandler.onMessage("put", emptyPutEvent());
    // Drop first stream init from stream open
    acc.createEventAndReset(0, 0);
    errorHandler.onConnectionError(new IOException());
    DiagnosticEvent.Statistics event = acc.createEventAndReset(0, 0);
    assertEquals(0, event.streamInits.size());
  }

  @Test
  public void http400ErrorIsRecoverable() throws Exception {
    testRecoverableHttpError(400);
  }
  
  @Test
  public void http401ErrorIsUnrecoverable() throws Exception {
    testUnrecoverableHttpError(401);
  }

  @Test
  public void http403ErrorIsUnrecoverable() throws Exception {
    testUnrecoverableHttpError(403);
  }

  @Test
  public void http408ErrorIsRecoverable() throws Exception {
    testRecoverableHttpError(408);
  }

  @Test
  public void http429ErrorIsRecoverable() throws Exception {
    testRecoverableHttpError(429);
  }

  @Test
  public void http500ErrorIsRecoverable() throws Exception {
    testRecoverableHttpError(500);
  }

  // There are already end-to-end tests against an HTTP server in okhttp-eventsource, so we won't retest the
  // basic stream mechanism in detail. However, we do want to make sure that the LDConfig options are correctly
  // applied to the EventSource for things like TLS configuration.
  
  @Test
  public void httpClientDoesNotAllowSelfSignedCertByDefault() throws Exception {
    final ConnectionErrorSink errorSink = new ConnectionErrorSink();
    try (TestHttpUtil.ServerWithCert server = new TestHttpUtil.ServerWithCert()) {
      server.server.enqueue(eventStreamResponse(STREAM_RESPONSE_WITH_EMPTY_DATA));

      LDConfig config = new LDConfig.Builder()
          .streamURI(server.uri())
          .build();
      
      try (StreamProcessor sp = new StreamProcessor("sdk-key", config,
<<<<<<< HEAD
          mockRequestor, dataStore, null)) {
=======
          mockRequestor, featureStore, null, null)) {
>>>>>>> 791e236e
        sp.connectionErrorHandler = errorSink;
        Future<Void> ready = sp.start();
        ready.get();
        
        Throwable error = errorSink.errors.peek();
        assertNotNull(error);
        assertEquals(SSLHandshakeException.class, error.getClass());
      }
    }
  }
  
  @Test
  public void httpClientCanUseCustomTlsConfig() throws Exception {
    final ConnectionErrorSink errorSink = new ConnectionErrorSink();
    try (TestHttpUtil.ServerWithCert server = new TestHttpUtil.ServerWithCert()) {
      server.server.enqueue(eventStreamResponse(STREAM_RESPONSE_WITH_EMPTY_DATA));
      
      LDConfig config = new LDConfig.Builder()
          .streamURI(server.uri())
          .sslSocketFactory(server.sslClient.socketFactory, server.sslClient.trustManager) // allows us to trust the self-signed cert
          .build();
      
      try (StreamProcessor sp = new StreamProcessor("sdk-key", config,
<<<<<<< HEAD
          mockRequestor, dataStore, null)) {
=======
          mockRequestor, featureStore, null, null)) {
>>>>>>> 791e236e
        sp.connectionErrorHandler = errorSink;
        Future<Void> ready = sp.start();
        ready.get();
        
        assertNull(errorSink.errors.peek());
      }
    }
  }

  @Test
  public void httpClientCanUseProxyConfig() throws Exception {
    final ConnectionErrorSink errorSink = new ConnectionErrorSink();
    URI fakeStreamUri = URI.create("http://not-a-real-host");
    try (MockWebServer server = makeStartedServer(eventStreamResponse(STREAM_RESPONSE_WITH_EMPTY_DATA))) {
      HttpUrl serverUrl = server.url("/");
      LDConfig config = new LDConfig.Builder()
          .streamURI(fakeStreamUri)
          .proxyHost(serverUrl.host())
          .proxyPort(serverUrl.port())
          .build();
      
      try (StreamProcessor sp = new StreamProcessor("sdk-key", config,
<<<<<<< HEAD
          mockRequestor, dataStore, null)) {
=======
          mockRequestor, featureStore, null, null)) {
>>>>>>> 791e236e
        sp.connectionErrorHandler = errorSink;
        Future<Void> ready = sp.start();
        ready.get();
        
        assertNull(errorSink.errors.peek());
        assertEquals(1, server.getRequestCount());
      }
    }
  }
  
  static class ConnectionErrorSink implements ConnectionErrorHandler {
    final BlockingQueue<Throwable> errors = new LinkedBlockingQueue<>();
    
    public Action onConnectionError(Throwable t) {
      errors.add(t);
      return Action.SHUTDOWN;
    }
  }
  
  private void testUnrecoverableHttpError(int status) throws Exception {
    UnsuccessfulResponseException e = new UnsuccessfulResponseException(status);
    long startTime = System.currentTimeMillis();
    StreamProcessor sp = createStreamProcessor(SDK_KEY, configBuilder.build());
    Future<Void> initFuture = sp.start();
    
    ConnectionErrorHandler.Action action = errorHandler.onConnectionError(e);
    assertEquals(ConnectionErrorHandler.Action.SHUTDOWN, action);
    
    try {
      initFuture.get(10, TimeUnit.SECONDS);
    } catch (TimeoutException ignored) {
      fail("Should not have timed out");
    }
    assertTrue((System.currentTimeMillis() - startTime) < 9000);
    assertTrue(initFuture.isDone());
    assertFalse(sp.initialized());
  }
  
  private void testRecoverableHttpError(int status) throws Exception {
    UnsuccessfulResponseException e = new UnsuccessfulResponseException(status);
    long startTime = System.currentTimeMillis();
    StreamProcessor sp = createStreamProcessor(SDK_KEY, configBuilder.build());
    Future<Void> initFuture = sp.start();
    
    ConnectionErrorHandler.Action action = errorHandler.onConnectionError(e);
    assertEquals(ConnectionErrorHandler.Action.PROCEED, action);
    
    try {
      initFuture.get(200, TimeUnit.MILLISECONDS);
      fail("Expected timeout");
    } catch (TimeoutException ignored) {
    }
    assertTrue((System.currentTimeMillis() - startTime) >= 200);
    assertFalse(initFuture.isDone());
    assertFalse(sp.initialized());
  }
  
  private StreamProcessor createStreamProcessor(String sdkKey, LDConfig config) {
<<<<<<< HEAD
    return new StreamProcessor(sdkKey, config, mockRequestor, dataStore, new StubEventSourceCreator());
=======
    return createStreamProcessor(sdkKey, config, null);
>>>>>>> 791e236e
  }

  private StreamProcessor createStreamProcessor(String sdkKey, LDConfig config, DiagnosticAccumulator diagnosticAccumulator) {
    return new StreamProcessor(sdkKey, config, mockRequestor, featureStore, new StubEventSourceCreator(), diagnosticAccumulator);
  }

  private String featureJson(String key, int version) {
    return "{\"key\":\"" + key + "\",\"version\":" + version + ",\"on\":true}";
  }
  
  private String segmentJson(String key, int version) {
    return "{\"key\":\"" + key + "\",\"version\":" + version + ",\"includes\":[],\"excludes\":[],\"rules\":[]}";
  }
  
  private MessageEvent emptyPutEvent() {
    return new MessageEvent("{\"data\":{\"flags\":{},\"segments\":{}}}");
  }
  
  private void setupRequestorToReturnAllDataWithFlag(DataModel.FeatureFlag feature) throws Exception {
    FeatureRequestor.AllData data = new FeatureRequestor.AllData(
        Collections.singletonMap(feature.getKey(), feature), Collections.<String, DataModel.Segment>emptyMap());
    expect(mockRequestor.getAllData()).andReturn(data);
  }
  
  private void assertFeatureInStore(DataModel.FeatureFlag feature) {
    assertEquals(feature.getVersion(), dataStore.get(FEATURES, feature.getKey()).getVersion());
  }
  
  private void assertSegmentInStore(DataModel.Segment segment) {
    assertEquals(segment.getVersion(), dataStore.get(SEGMENTS, segment.getKey()).getVersion());
  }
  
  private class StubEventSourceCreator implements StreamProcessor.EventSourceCreator {
    public EventSource createEventSource(LDConfig config, EventHandler handler, URI streamUri, ConnectionErrorHandler errorHandler,
        Headers headers) {  
      StreamProcessorTest.this.eventHandler = handler;
      StreamProcessorTest.this.actualStreamUri = streamUri;
      StreamProcessorTest.this.errorHandler = errorHandler;
      StreamProcessorTest.this.headers = headers;
      return mockEventSource;
    }
  }
}<|MERGE_RESOLUTION|>--- conflicted
+++ resolved
@@ -21,17 +21,10 @@
 
 import javax.net.ssl.SSLHandshakeException;
 
-<<<<<<< HEAD
 import static com.launchdarkly.client.DataModel.DataKinds.FEATURES;
 import static com.launchdarkly.client.DataModel.DataKinds.SEGMENTS;
 import static com.launchdarkly.client.ModelBuilders.flagBuilder;
 import static com.launchdarkly.client.ModelBuilders.segmentBuilder;
-=======
-import okhttp3.Headers;
-import okhttp3.HttpUrl;
-import okhttp3.mockwebserver.MockWebServer;
-
->>>>>>> 791e236e
 import static com.launchdarkly.client.TestHttpUtil.eventStreamResponse;
 import static com.launchdarkly.client.TestHttpUtil.makeStartedServer;
 import static com.launchdarkly.client.TestUtil.specificDataStore;
@@ -45,6 +38,10 @@
 import static org.junit.Assert.assertNull;
 import static org.junit.Assert.assertTrue;
 import static org.junit.Assert.fail;
+
+import okhttp3.Headers;
+import okhttp3.HttpUrl;
+import okhttp3.mockwebserver.MockWebServer;
 
 @SuppressWarnings("javadoc")
 public class StreamProcessorTest extends EasyMockSupport {
@@ -406,11 +403,7 @@
           .build();
       
       try (StreamProcessor sp = new StreamProcessor("sdk-key", config,
-<<<<<<< HEAD
-          mockRequestor, dataStore, null)) {
-=======
-          mockRequestor, featureStore, null, null)) {
->>>>>>> 791e236e
+          mockRequestor, dataStore, null, null)) {
         sp.connectionErrorHandler = errorSink;
         Future<Void> ready = sp.start();
         ready.get();
@@ -434,11 +427,7 @@
           .build();
       
       try (StreamProcessor sp = new StreamProcessor("sdk-key", config,
-<<<<<<< HEAD
-          mockRequestor, dataStore, null)) {
-=======
-          mockRequestor, featureStore, null, null)) {
->>>>>>> 791e236e
+          mockRequestor, dataStore, null, null)) {
         sp.connectionErrorHandler = errorSink;
         Future<Void> ready = sp.start();
         ready.get();
@@ -461,11 +450,7 @@
           .build();
       
       try (StreamProcessor sp = new StreamProcessor("sdk-key", config,
-<<<<<<< HEAD
-          mockRequestor, dataStore, null)) {
-=======
-          mockRequestor, featureStore, null, null)) {
->>>>>>> 791e236e
+          mockRequestor, dataStore, null, null)) {
         sp.connectionErrorHandler = errorSink;
         Future<Void> ready = sp.start();
         ready.get();
@@ -524,15 +509,11 @@
   }
   
   private StreamProcessor createStreamProcessor(String sdkKey, LDConfig config) {
-<<<<<<< HEAD
-    return new StreamProcessor(sdkKey, config, mockRequestor, dataStore, new StubEventSourceCreator());
-=======
     return createStreamProcessor(sdkKey, config, null);
->>>>>>> 791e236e
   }
 
   private StreamProcessor createStreamProcessor(String sdkKey, LDConfig config, DiagnosticAccumulator diagnosticAccumulator) {
-    return new StreamProcessor(sdkKey, config, mockRequestor, featureStore, new StubEventSourceCreator(), diagnosticAccumulator);
+    return new StreamProcessor(sdkKey, config, mockRequestor, dataStore, new StubEventSourceCreator(), diagnosticAccumulator);
   }
 
   private String featureJson(String key, int version) {
