--- conflicted
+++ resolved
@@ -495,25 +495,16 @@
   }
 
   private StreamProcessor createStreamProcessor(LDConfig config, URI streamUri) {
-<<<<<<< HEAD
     return createStreamProcessor(config, streamUri, null);
-=======
-    return new StreamProcessor(SDK_KEY, config.httpConfig, mockRequestor, featureStore, new StubEventSourceCreator(),
+  }
+
+  private StreamProcessor createStreamProcessor(LDConfig config, URI streamUri, DiagnosticAccumulator diagnosticAccumulator) {
+    return new StreamProcessor(SDK_KEY, config, config.httpConfig, mockRequestor, featureStore, new StubEventSourceCreator(), diagnosticAccumulator,
         streamUri, config.deprecatedReconnectTimeMs);
->>>>>>> b87ce53a
-  }
-
-  private StreamProcessor createStreamProcessor(LDConfig config, URI streamUri, DiagnosticAccumulator diagnosticAccumulator) {
-    return new StreamProcessor(SDK_KEY, config, mockRequestor, featureStore, new StubEventSourceCreator(), diagnosticAccumulator,
-        streamUri, config.deprecatedReconnectTimeMs);
   }
 
   private StreamProcessor createStreamProcessorWithRealHttp(LDConfig config, URI streamUri) {
-<<<<<<< HEAD
-    return new StreamProcessor(SDK_KEY, config, mockRequestor, featureStore, null, null,
-=======
-    return new StreamProcessor(SDK_KEY, config.httpConfig, mockRequestor, featureStore, null,
->>>>>>> b87ce53a
+    return new StreamProcessor(SDK_KEY, config, config.httpConfig, mockRequestor, featureStore, null, null,
         streamUri, config.deprecatedReconnectTimeMs);
   }
 
