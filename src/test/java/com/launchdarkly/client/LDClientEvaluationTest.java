package com.launchdarkly.client;

import com.google.common.collect.ImmutableMap;
import com.google.gson.Gson;
import com.google.gson.JsonElement;
import com.launchdarkly.client.interfaces.DataStore;
import com.launchdarkly.client.value.LDValue;

import org.junit.Test;

import java.time.Duration;
import java.util.Map;

import static com.launchdarkly.client.DataModel.DataKinds.FEATURES;
import static com.launchdarkly.client.DataModel.DataKinds.SEGMENTS;
import static com.launchdarkly.client.ModelBuilders.booleanFlagWithClauses;
import static com.launchdarkly.client.ModelBuilders.clause;
import static com.launchdarkly.client.ModelBuilders.fallthroughVariation;
import static com.launchdarkly.client.ModelBuilders.flagBuilder;
import static com.launchdarkly.client.ModelBuilders.flagWithValue;
import static com.launchdarkly.client.ModelBuilders.segmentBuilder;
import static com.launchdarkly.client.TestUtil.dataStoreThatThrowsException;
import static com.launchdarkly.client.TestUtil.failedDataSource;
import static com.launchdarkly.client.TestUtil.specificDataSource;
import static com.launchdarkly.client.TestUtil.specificDataStore;
import static org.junit.Assert.assertEquals;
import static org.junit.Assert.assertFalse;
import static org.junit.Assert.assertNull;
import static org.junit.Assert.assertTrue;

@SuppressWarnings("javadoc")
public class LDClientEvaluationTest {
  private static final LDUser user = new LDUser("userkey");
  private static final LDUser userWithNullKey = new LDUser.Builder((String)null).build();
  private static final Gson gson = new Gson();
  
  private DataStore dataStore = TestUtil.initedDataStore();

  private LDConfig config = new LDConfig.Builder()
<<<<<<< HEAD
      .dataStore(specificDataStore(dataStore))
      .eventProcessor(Components.nullEventProcessor())
      .dataSource(Components.nullDataSource())
=======
      .dataStore(specificFeatureStore(featureStore))
      .events(Components.noEvents())
      .dataSource(Components.externalUpdatesOnly())
>>>>>>> fba97c3e
      .build();
  private LDClientInterface client = new LDClient("SDK_KEY", config);
  
  @Test
  public void boolVariationReturnsFlagValue() throws Exception {
    dataStore.upsert(FEATURES, flagWithValue("key", LDValue.of(true)));

    assertTrue(client.boolVariation("key", user, false));
  }

  @Test
  public void boolVariationReturnsDefaultValueForUnknownFlag() throws Exception {
    assertFalse(client.boolVariation("key", user, false));
  }
  
  @Test
  public void boolVariationReturnsDefaultValueForWrongType() throws Exception {
    dataStore.upsert(FEATURES, flagWithValue("key", LDValue.of("wrong")));

    assertFalse(client.boolVariation("key", user, false));
  }
  
  @Test
  public void intVariationReturnsFlagValue() throws Exception {
    dataStore.upsert(FEATURES, flagWithValue("key", LDValue.of(2)));

    assertEquals(new Integer(2), client.intVariation("key", user, 1));
  }

  @Test
  public void intVariationReturnsFlagValueEvenIfEncodedAsDouble() throws Exception {
    dataStore.upsert(FEATURES, flagWithValue("key", LDValue.of(2.0)));

    assertEquals(new Integer(2), client.intVariation("key", user, 1));
  }

  @Test
  public void intVariationFromDoubleRoundsTowardZero() throws Exception {
    dataStore.upsert(FEATURES, flagWithValue("flag1", LDValue.of(2.25)));
    dataStore.upsert(FEATURES, flagWithValue("flag2", LDValue.of(2.75)));
    dataStore.upsert(FEATURES, flagWithValue("flag3", LDValue.of(-2.25)));
    dataStore.upsert(FEATURES, flagWithValue("flag4", LDValue.of(-2.75)));

    assertEquals(new Integer(2), client.intVariation("flag1", user, 1));
    assertEquals(new Integer(2), client.intVariation("flag2", user, 1));
    assertEquals(new Integer(-2), client.intVariation("flag3", user, 1));
    assertEquals(new Integer(-2), client.intVariation("flag4", user, 1));
  }
  
  @Test
  public void intVariationReturnsDefaultValueForUnknownFlag() throws Exception {
    assertEquals(new Integer(1), client.intVariation("key", user, 1));
  }

  @Test
  public void intVariationReturnsDefaultValueForWrongType() throws Exception {
    dataStore.upsert(FEATURES, flagWithValue("key", LDValue.of("wrong")));

    assertEquals(new Integer(1), client.intVariation("key", user, 1));
  }
  
  @Test
  public void doubleVariationReturnsFlagValue() throws Exception {
    dataStore.upsert(FEATURES, flagWithValue("key", LDValue.of(2.5d)));

    assertEquals(new Double(2.5d), client.doubleVariation("key", user, 1.0d));
  }

  @Test
  public void doubleVariationReturnsFlagValueEvenIfEncodedAsInt() throws Exception {
    dataStore.upsert(FEATURES, flagWithValue("key", LDValue.of(2)));

    assertEquals(new Double(2.0d), client.doubleVariation("key", user, 1.0d));
  }

  @Test
  public void doubleVariationReturnsDefaultValueForUnknownFlag() throws Exception {
    assertEquals(new Double(1.0d), client.doubleVariation("key", user, 1.0d));
  }

  @Test
  public void doubleVariationReturnsDefaultValueForWrongType() throws Exception {
    dataStore.upsert(FEATURES, flagWithValue("key", LDValue.of("wrong")));

    assertEquals(new Double(1.0d), client.doubleVariation("key", user, 1.0d));
  }
  
  @Test
  public void stringVariationReturnsFlagValue() throws Exception {
    dataStore.upsert(FEATURES, flagWithValue("key", LDValue.of("b")));

    assertEquals("b", client.stringVariation("key", user, "a"));
  }

  @Test
  public void stringVariationWithNullDefaultReturnsFlagValue() throws Exception {
    dataStore.upsert(FEATURES, flagWithValue("key", LDValue.of("b")));

    assertEquals("b", client.stringVariation("key", user, null));
  }

  @Test
  public void stringVariationReturnsDefaultValueForUnknownFlag() throws Exception {
    assertEquals("a", client.stringVariation("key", user, "a"));
  }

  @Test
  public void stringVariationWithNullDefaultReturnsDefaultValueForUnknownFlag() throws Exception {
    assertNull(client.stringVariation("key", user, null));
  }

  @Test
  public void stringVariationReturnsDefaultValueForWrongType() throws Exception {
    dataStore.upsert(FEATURES, flagWithValue("key", LDValue.of(true)));

    assertEquals("a", client.stringVariation("key", user, "a"));
  }
  
  @Test
  public void jsonValueVariationReturnsFlagValue() throws Exception {
    LDValue data = LDValue.buildObject().put("thing", LDValue.of("stuff")).build();
    dataStore.upsert(FEATURES, flagWithValue("key", data));
    
    assertEquals(data, client.jsonValueVariation("key", user, LDValue.of(42)));
  }
  
  @Test
  public void jsonValueVariationReturnsDefaultValueForUnknownFlag() throws Exception {
    LDValue defaultVal = LDValue.of(42);
    assertEquals(defaultVal, client.jsonValueVariation("key", user, defaultVal));
  }
  
  @Test
  public void canMatchUserBySegment() throws Exception {
    // This is similar to one of the tests in FeatureFlagTest, but more end-to-end
    DataModel.Segment segment = segmentBuilder("segment1")
        .version(1)
        .included(user.getKeyAsString())
        .build();
    dataStore.upsert(SEGMENTS, segment);
    
    DataModel.Clause clause = clause("", DataModel.Operator.segmentMatch, LDValue.of("segment1"));
    DataModel.FeatureFlag feature = booleanFlagWithClauses("feature", clause);
    dataStore.upsert(FEATURES, feature);
    
    assertTrue(client.boolVariation("feature", user, false));
  }
  
  @Test
  public void canGetDetailsForSuccessfulEvaluation() throws Exception {
    dataStore.upsert(FEATURES, flagWithValue("key", LDValue.of(true)));

    EvaluationDetail<Boolean> expectedResult = EvaluationDetail.fromValue(true,
        0, EvaluationReason.off());
    assertEquals(expectedResult, client.boolVariationDetail("key", user, false));
  }
  
  @Test
  public void variationReturnsDefaultIfFlagEvaluatesToNull() {
    DataModel.FeatureFlag flag = flagBuilder("key").on(false).offVariation(null).build();
    dataStore.upsert(FEATURES, flag);
    
    assertEquals("default", client.stringVariation("key", user, "default"));
  }
  
  @Test
  public void variationDetailReturnsDefaultIfFlagEvaluatesToNull() {
    DataModel.FeatureFlag flag = flagBuilder("key").on(false).offVariation(null).build();
    dataStore.upsert(FEATURES, flag);
    
    EvaluationDetail<String> expected = EvaluationDetail.fromValue("default",
        null, EvaluationReason.off());
    EvaluationDetail<String> actual = client.stringVariationDetail("key", user, "default");
    assertEquals(expected, actual);
    assertTrue(actual.isDefaultValue());
  }
  
  @Test
  public void appropriateErrorIfClientNotInitialized() throws Exception {
    DataStore badDataStore = new InMemoryDataStore();
    LDConfig badConfig = new LDConfig.Builder()
<<<<<<< HEAD
        .dataStore(specificDataStore(badDataStore))
        .eventProcessor(Components.nullEventProcessor())
        .dataSource(specificDataSource(failedDataSource()))
        .startWait(Duration.ZERO)
=======
        .dataStore(specificFeatureStore(badFeatureStore))
        .events(Components.noEvents())
        .dataSource(specificUpdateProcessor(failedUpdateProcessor()))
        .startWaitMillis(0)
>>>>>>> fba97c3e
        .build();
    try (LDClientInterface badClient = new LDClient("SDK_KEY", badConfig)) {
      EvaluationDetail<Boolean> expectedResult = EvaluationDetail.fromValue(false, null,
          EvaluationReason.error(EvaluationReason.ErrorKind.CLIENT_NOT_READY));
      assertEquals(expectedResult, badClient.boolVariationDetail("key", user, false));
    }
  }
  
  @Test
  public void appropriateErrorIfFlagDoesNotExist() throws Exception {
    EvaluationDetail<String> expectedResult = EvaluationDetail.fromValue("default", null,
        EvaluationReason.error(EvaluationReason.ErrorKind.FLAG_NOT_FOUND));
    assertEquals(expectedResult, client.stringVariationDetail("key", user, "default"));
  }
  
  @Test
  public void appropriateErrorIfUserNotSpecified() throws Exception {
    dataStore.upsert(FEATURES, flagWithValue("key", LDValue.of(true)));

    EvaluationDetail<String> expectedResult = EvaluationDetail.fromValue("default", null,
        EvaluationReason.error(EvaluationReason.ErrorKind.USER_NOT_SPECIFIED));
    assertEquals(expectedResult, client.stringVariationDetail("key", null, "default"));
  }
  
  @Test
  public void appropriateErrorIfValueWrongType() throws Exception {
    dataStore.upsert(FEATURES, flagWithValue("key", LDValue.of(true)));

    EvaluationDetail<Integer> expectedResult = EvaluationDetail.fromValue(3, null,
        EvaluationReason.error(EvaluationReason.ErrorKind.WRONG_TYPE));
    assertEquals(expectedResult, client.intVariationDetail("key", user, 3));
  }
  
  @Test
  public void appropriateErrorForUnexpectedException() throws Exception {
    RuntimeException exception = new RuntimeException("sorry");
    DataStore badDataStore = dataStoreThatThrowsException(exception);
    LDConfig badConfig = new LDConfig.Builder()
<<<<<<< HEAD
        .dataStore(specificDataStore(badDataStore))
        .eventProcessor(Components.nullEventProcessor())
        .dataSource(Components.nullDataSource())
=======
        .dataStore(specificFeatureStore(badFeatureStore))
        .events(Components.noEvents())
        .dataSource(Components.externalUpdatesOnly())
>>>>>>> fba97c3e
        .build();
    try (LDClientInterface badClient = new LDClient("SDK_KEY", badConfig)) {
      EvaluationDetail<Boolean> expectedResult = EvaluationDetail.fromValue(false, null,
          EvaluationReason.exception(exception));
      assertEquals(expectedResult, badClient.boolVariationDetail("key", user, false));
    }
  }
  
  @Test
  public void allFlagsStateReturnsState() throws Exception {
    DataModel.FeatureFlag flag1 = flagBuilder("key1")
        .version(100)
        .trackEvents(false)
        .on(false)
        .offVariation(0)
        .variations(LDValue.of("value1"))
        .build();
    DataModel.FeatureFlag flag2 = flagBuilder("key2")
        .version(200)
        .trackEvents(true)
        .debugEventsUntilDate(1000L)
        .on(true)
        .fallthrough(fallthroughVariation(1))
        .variations(LDValue.of("off"), LDValue.of("value2"))
        .build();
    dataStore.upsert(FEATURES, flag1);
    dataStore.upsert(FEATURES, flag2);

    FeatureFlagsState state = client.allFlagsState(user);
    assertTrue(state.isValid());
    
    String json = "{\"key1\":\"value1\",\"key2\":\"value2\"," +
        "\"$flagsState\":{" +
          "\"key1\":{" +
            "\"variation\":0,\"version\":100" +
          "},\"key2\":{" +
            "\"variation\":1,\"version\":200,\"trackEvents\":true,\"debugEventsUntilDate\":1000" +
          "}" +
        "}," +
        "\"$valid\":true" +
      "}";
    JsonElement expected = gson.fromJson(json, JsonElement.class);
    assertEquals(expected, gson.toJsonTree(state));
  }

  @Test
  public void allFlagsStateCanFilterForOnlyClientSideFlags() {
    DataModel.FeatureFlag flag1 = flagBuilder("server-side-1").build();
    DataModel.FeatureFlag flag2 = flagBuilder("server-side-2").build();
    DataModel.FeatureFlag flag3 = flagBuilder("client-side-1").clientSide(true)
        .variations(LDValue.of("value1")).offVariation(0).build();
    DataModel.FeatureFlag flag4 = flagBuilder("client-side-2").clientSide(true)
        .variations(LDValue.of("value2")).offVariation(0).build();
    dataStore.upsert(FEATURES, flag1);
    dataStore.upsert(FEATURES, flag2);
    dataStore.upsert(FEATURES, flag3);
    dataStore.upsert(FEATURES, flag4);

    FeatureFlagsState state = client.allFlagsState(user, FlagsStateOption.CLIENT_SIDE_ONLY);
    assertTrue(state.isValid());
    
    Map<String, LDValue> allValues = state.toValuesMap();
    assertEquals(ImmutableMap.<String, LDValue>of("client-side-1", LDValue.of("value1"), "client-side-2", LDValue.of("value2")), allValues);
  }
  
  @Test
  public void allFlagsStateReturnsStateWithReasons() {
    DataModel.FeatureFlag flag1 = flagBuilder("key1")
        .version(100)
        .trackEvents(false)
        .on(false)
        .offVariation(0)
        .variations(LDValue.of("value1"))
        .build();
    DataModel.FeatureFlag flag2 = flagBuilder("key2")
        .version(200)
        .trackEvents(true)
        .debugEventsUntilDate(1000L)
        .on(true)
        .fallthrough(fallthroughVariation(1))
        .variations(LDValue.of("off"), LDValue.of("value2"))
        .build();
    dataStore.upsert(FEATURES, flag1);
    dataStore.upsert(FEATURES, flag2);

    FeatureFlagsState state = client.allFlagsState(user, FlagsStateOption.WITH_REASONS);
    assertTrue(state.isValid());
    
    String json = "{\"key1\":\"value1\",\"key2\":\"value2\"," +
        "\"$flagsState\":{" +
          "\"key1\":{" +
            "\"variation\":0,\"version\":100,\"reason\":{\"kind\":\"OFF\"}" +
          "},\"key2\":{" +
            "\"variation\":1,\"version\":200,\"reason\":{\"kind\":\"FALLTHROUGH\"},\"trackEvents\":true,\"debugEventsUntilDate\":1000" +
          "}" +
        "}," +
        "\"$valid\":true" +
      "}";
    JsonElement expected = gson.fromJson(json, JsonElement.class);
    assertEquals(expected, gson.toJsonTree(state));
  }
  
  @Test
  public void allFlagsStateCanOmitDetailsForUntrackedFlags() {
    long futureTime = System.currentTimeMillis() + 1000000;
    DataModel.FeatureFlag flag1 = flagBuilder("key1")
        .version(100)
        .trackEvents(false)
        .on(false)
        .offVariation(0)
        .variations(LDValue.of("value1"))
        .build();
    DataModel.FeatureFlag flag2 = flagBuilder("key2")
        .version(200)
        .trackEvents(true)
        .on(true)
        .fallthrough(fallthroughVariation(1))
        .variations(LDValue.of("off"), LDValue.of("value2"))
        .build();
    DataModel.FeatureFlag flag3 = flagBuilder("key3")
        .version(300)
        .trackEvents(false)
        .debugEventsUntilDate(futureTime)  // event tracking is turned on temporarily even though trackEvents is false 
        .on(false)
        .offVariation(0)
        .variations(LDValue.of("value3"))
        .build();
    dataStore.upsert(FEATURES, flag1);
    dataStore.upsert(FEATURES, flag2);
    dataStore.upsert(FEATURES, flag3);

    FeatureFlagsState state = client.allFlagsState(user, FlagsStateOption.WITH_REASONS, FlagsStateOption.DETAILS_ONLY_FOR_TRACKED_FLAGS);
    assertTrue(state.isValid());
    
    String json = "{\"key1\":\"value1\",\"key2\":\"value2\",\"key3\":\"value3\"," +
        "\"$flagsState\":{" +
          "\"key1\":{" +
            "\"variation\":0" +  // note, version and reason are omitted, and so is trackEvents: false
          "},\"key2\":{" +
            "\"variation\":1,\"version\":200,\"reason\":{\"kind\":\"FALLTHROUGH\"},\"trackEvents\":true" +
          "},\"key3\":{" +
            "\"variation\":0,\"version\":300,\"reason\":{\"kind\":\"OFF\"},\"debugEventsUntilDate\":" + futureTime +
          "}" +
        "}," +
        "\"$valid\":true" +
      "}";
    JsonElement expected = gson.fromJson(json, JsonElement.class);
    assertEquals(expected, gson.toJsonTree(state));    
  }
  
  @Test
  public void allFlagsStateReturnsEmptyStateForNullUser() throws Exception {
    dataStore.upsert(FEATURES, flagWithValue("key", LDValue.of("value")));

    FeatureFlagsState state = client.allFlagsState(null);
    assertFalse(state.isValid());
    assertEquals(0, state.toValuesMap().size());
  }
  
  @Test
  public void allFlagsStateReturnsEmptyStateForNullUserKey() throws Exception {
    dataStore.upsert(FEATURES, flagWithValue("key", LDValue.of("value")));

    FeatureFlagsState state = client.allFlagsState(userWithNullKey);
    assertFalse(state.isValid());
    assertEquals(0, state.toValuesMap().size());
  }
}<|MERGE_RESOLUTION|>--- conflicted
+++ resolved
@@ -37,15 +37,9 @@
   private DataStore dataStore = TestUtil.initedDataStore();
 
   private LDConfig config = new LDConfig.Builder()
-<<<<<<< HEAD
       .dataStore(specificDataStore(dataStore))
-      .eventProcessor(Components.nullEventProcessor())
-      .dataSource(Components.nullDataSource())
-=======
-      .dataStore(specificFeatureStore(featureStore))
       .events(Components.noEvents())
       .dataSource(Components.externalUpdatesOnly())
->>>>>>> fba97c3e
       .build();
   private LDClientInterface client = new LDClient("SDK_KEY", config);
   
@@ -227,17 +221,10 @@
   public void appropriateErrorIfClientNotInitialized() throws Exception {
     DataStore badDataStore = new InMemoryDataStore();
     LDConfig badConfig = new LDConfig.Builder()
-<<<<<<< HEAD
         .dataStore(specificDataStore(badDataStore))
-        .eventProcessor(Components.nullEventProcessor())
+        .events(Components.noEvents())
         .dataSource(specificDataSource(failedDataSource()))
         .startWait(Duration.ZERO)
-=======
-        .dataStore(specificFeatureStore(badFeatureStore))
-        .events(Components.noEvents())
-        .dataSource(specificUpdateProcessor(failedUpdateProcessor()))
-        .startWaitMillis(0)
->>>>>>> fba97c3e
         .build();
     try (LDClientInterface badClient = new LDClient("SDK_KEY", badConfig)) {
       EvaluationDetail<Boolean> expectedResult = EvaluationDetail.fromValue(false, null,
@@ -276,15 +263,9 @@
     RuntimeException exception = new RuntimeException("sorry");
     DataStore badDataStore = dataStoreThatThrowsException(exception);
     LDConfig badConfig = new LDConfig.Builder()
-<<<<<<< HEAD
         .dataStore(specificDataStore(badDataStore))
-        .eventProcessor(Components.nullEventProcessor())
-        .dataSource(Components.nullDataSource())
-=======
-        .dataStore(specificFeatureStore(badFeatureStore))
         .events(Components.noEvents())
         .dataSource(Components.externalUpdatesOnly())
->>>>>>> fba97c3e
         .build();
     try (LDClientInterface badClient = new LDClient("SDK_KEY", badConfig)) {
       EvaluationDetail<Boolean> expectedResult = EvaluationDetail.fromValue(false, null,
