package com.launchdarkly.client;

import com.google.common.collect.ImmutableMap;
import com.google.gson.Gson;
import com.google.gson.JsonElement;
import com.google.gson.JsonPrimitive;
import com.launchdarkly.client.value.LDValue;

import org.junit.Test;

import java.util.Arrays;
import java.util.Map;

import static com.launchdarkly.client.TestUtil.booleanFlagWithClauses;
import static com.launchdarkly.client.TestUtil.failedUpdateProcessor;
import static com.launchdarkly.client.TestUtil.fallthroughVariation;
import static com.launchdarkly.client.TestUtil.featureStoreThatThrowsException;
import static com.launchdarkly.client.TestUtil.flagWithValue;
import static com.launchdarkly.client.TestUtil.specificFeatureStore;
import static com.launchdarkly.client.TestUtil.specificUpdateProcessor;
import static com.launchdarkly.client.VersionedDataKind.FEATURES;
import static com.launchdarkly.client.VersionedDataKind.SEGMENTS;
import static org.junit.Assert.assertEquals;
import static org.junit.Assert.assertFalse;
import static org.junit.Assert.assertNull;
import static org.junit.Assert.assertTrue;

@SuppressWarnings("javadoc")
public class LDClientEvaluationTest {
  private static final LDUser user = new LDUser("userkey");
  private static final LDUser userWithNullKey = new LDUser.Builder((String)null).build();
  private static final Gson gson = new Gson();
  
  private FeatureStore featureStore = TestUtil.initedFeatureStore();

  private LDConfig config = new LDConfig.Builder()
<<<<<<< HEAD
      .dataStore(specificFeatureStore(featureStore))
      .eventProcessor(Components.nullEventProcessor())
      .dataSource(Components.nullDataSource())
=======
      .featureStoreFactory(specificFeatureStore(featureStore))
      .eventProcessorFactory(Components.nullEventProcessor())
      .updateProcessorFactory(Components.nullUpdateProcessor())
>>>>>>> 3d5381f9
      .build();
  private LDClientInterface client = new LDClient("SDK_KEY", config);
  
  @Test
  public void boolVariationReturnsFlagValue() throws Exception {
    featureStore.upsert(FEATURES, flagWithValue("key", LDValue.of(true)));

    assertTrue(client.boolVariation("key", user, false));
  }

  @Test
  public void boolVariationReturnsDefaultValueForUnknownFlag() throws Exception {
    assertFalse(client.boolVariation("key", user, false));
  }
  
  @Test
  public void boolVariationReturnsDefaultValueForWrongType() throws Exception {
    featureStore.upsert(FEATURES, flagWithValue("key", LDValue.of("wrong")));

    assertFalse(client.boolVariation("key", user, false));
  }
  
  @Test
  public void intVariationReturnsFlagValue() throws Exception {
    featureStore.upsert(FEATURES, flagWithValue("key", LDValue.of(2)));

    assertEquals(new Integer(2), client.intVariation("key", user, 1));
  }

  @Test
  public void intVariationReturnsFlagValueEvenIfEncodedAsDouble() throws Exception {
    featureStore.upsert(FEATURES, flagWithValue("key", LDValue.of(2.0)));

    assertEquals(new Integer(2), client.intVariation("key", user, 1));
  }

  @Test
  public void intVariationFromDoubleRoundsTowardZero() throws Exception {
    featureStore.upsert(FEATURES, flagWithValue("flag1", LDValue.of(2.25)));
    featureStore.upsert(FEATURES, flagWithValue("flag2", LDValue.of(2.75)));
    featureStore.upsert(FEATURES, flagWithValue("flag3", LDValue.of(-2.25)));
    featureStore.upsert(FEATURES, flagWithValue("flag4", LDValue.of(-2.75)));

    assertEquals(new Integer(2), client.intVariation("flag1", user, 1));
    assertEquals(new Integer(2), client.intVariation("flag2", user, 1));
    assertEquals(new Integer(-2), client.intVariation("flag3", user, 1));
    assertEquals(new Integer(-2), client.intVariation("flag4", user, 1));
  }
  
  @Test
  public void intVariationReturnsDefaultValueForUnknownFlag() throws Exception {
    assertEquals(new Integer(1), client.intVariation("key", user, 1));
  }

  @Test
  public void intVariationReturnsDefaultValueForWrongType() throws Exception {
    featureStore.upsert(FEATURES, flagWithValue("key", LDValue.of("wrong")));

    assertEquals(new Integer(1), client.intVariation("key", user, 1));
  }
  
  @Test
  public void doubleVariationReturnsFlagValue() throws Exception {
    featureStore.upsert(FEATURES, flagWithValue("key", LDValue.of(2.5d)));

    assertEquals(new Double(2.5d), client.doubleVariation("key", user, 1.0d));
  }

  @Test
  public void doubleVariationReturnsFlagValueEvenIfEncodedAsInt() throws Exception {
    featureStore.upsert(FEATURES, flagWithValue("key", LDValue.of(2)));

    assertEquals(new Double(2.0d), client.doubleVariation("key", user, 1.0d));
  }

  @Test
  public void doubleVariationReturnsDefaultValueForUnknownFlag() throws Exception {
    assertEquals(new Double(1.0d), client.doubleVariation("key", user, 1.0d));
  }

  @Test
  public void doubleVariationReturnsDefaultValueForWrongType() throws Exception {
    featureStore.upsert(FEATURES, flagWithValue("key", LDValue.of("wrong")));

    assertEquals(new Double(1.0d), client.doubleVariation("key", user, 1.0d));
  }
  
  @Test
  public void stringVariationReturnsFlagValue() throws Exception {
    featureStore.upsert(FEATURES, flagWithValue("key", LDValue.of("b")));

    assertEquals("b", client.stringVariation("key", user, "a"));
  }

  @Test
  public void stringVariationReturnsDefaultValueForUnknownFlag() throws Exception {
    assertEquals("a", client.stringVariation("key", user, "a"));
  }

  @Test
  public void stringVariationReturnsDefaultValueForWrongType() throws Exception {
    featureStore.upsert(FEATURES, flagWithValue("key", LDValue.of(true)));

    assertEquals("a", client.stringVariation("key", user, "a"));
  }
  
  @SuppressWarnings("deprecation")
  @Test
  public void deprecatedJsonVariationReturnsFlagValue() throws Exception {
    LDValue data = LDValue.buildObject().put("thing", LDValue.of("stuff")).build();
    featureStore.upsert(FEATURES, flagWithValue("key", data));
    
    assertEquals(data.asJsonElement(), client.jsonVariation("key", user, new JsonPrimitive(42)));
  }
  
  @SuppressWarnings("deprecation")
  @Test
  public void deprecatedJsonVariationReturnsDefaultValueForUnknownFlag() throws Exception {
    JsonElement defaultVal = new JsonPrimitive(42);
    assertEquals(defaultVal, client.jsonVariation("key", user, defaultVal));
  }

  @Test
  public void jsonValueVariationReturnsFlagValue() throws Exception {
    LDValue data = LDValue.buildObject().put("thing", LDValue.of("stuff")).build();
    featureStore.upsert(FEATURES, flagWithValue("key", data));
    
    assertEquals(data, client.jsonValueVariation("key", user, LDValue.of(42)));
  }
  
  @Test
  public void jsonValueVariationReturnsDefaultValueForUnknownFlag() throws Exception {
    LDValue defaultVal = LDValue.of(42);
    assertEquals(defaultVal, client.jsonValueVariation("key", user, defaultVal));
  }
  
  @Test
  public void canMatchUserBySegment() throws Exception {
    // This is similar to one of the tests in FeatureFlagTest, but more end-to-end
    Segment segment = new Segment.Builder("segment1")
        .version(1)
        .included(Arrays.asList(user.getKeyAsString()))
        .build();
    featureStore.upsert(SEGMENTS, segment);
    
    Clause clause = new Clause("", Operator.segmentMatch, Arrays.asList(LDValue.of("segment1")), false);
    FeatureFlag feature = booleanFlagWithClauses("feature", clause);
    featureStore.upsert(FEATURES, feature);
    
    assertTrue(client.boolVariation("feature", user, false));
  }
  
  @Test
  public void canGetDetailsForSuccessfulEvaluation() throws Exception {
    featureStore.upsert(FEATURES, flagWithValue("key", LDValue.of(true)));

    EvaluationDetail<Boolean> expectedResult = EvaluationDetail.fromValue(true,
        0, EvaluationReason.off());
    assertEquals(expectedResult, client.boolVariationDetail("key", user, false));
  }
  
  @Test
  public void variationReturnsDefaultIfFlagEvaluatesToNull() {
    FeatureFlag flag = new FeatureFlagBuilder("key").on(false).offVariation(null).build();
    featureStore.upsert(FEATURES, flag);
    
    assertEquals("default", client.stringVariation("key", user, "default"));
  }
  
  @Test
  public void variationDetailReturnsDefaultIfFlagEvaluatesToNull() {
    FeatureFlag flag = new FeatureFlagBuilder("key").on(false).offVariation(null).build();
    featureStore.upsert(FEATURES, flag);
    
    EvaluationDetail<String> expected = EvaluationDetail.fromValue("default",
        null, EvaluationReason.off());
    EvaluationDetail<String> actual = client.stringVariationDetail("key", user, "default");
    assertEquals(expected, actual);
    assertTrue(actual.isDefaultValue());
  }
  
  @Test
  public void appropriateErrorIfClientNotInitialized() throws Exception {
    FeatureStore badFeatureStore = new InMemoryFeatureStore();
    LDConfig badConfig = new LDConfig.Builder()
<<<<<<< HEAD
        .dataStore(specificFeatureStore(badFeatureStore))
        .eventProcessor(Components.nullEventProcessor())
        .dataSource(specificUpdateProcessor(failedUpdateProcessor()))
=======
        .featureStoreFactory(specificFeatureStore(badFeatureStore))
        .eventProcessorFactory(Components.nullEventProcessor())
        .updateProcessorFactory(specificUpdateProcessor(failedUpdateProcessor()))
>>>>>>> 3d5381f9
        .startWaitMillis(0)
        .build();
    try (LDClientInterface badClient = new LDClient("SDK_KEY", badConfig)) {
      EvaluationDetail<Boolean> expectedResult = EvaluationDetail.fromValue(false, null,
          EvaluationReason.error(EvaluationReason.ErrorKind.CLIENT_NOT_READY));
      assertEquals(expectedResult, badClient.boolVariationDetail("key", user, false));
    }
  }
  
  @Test
  public void appropriateErrorIfFlagDoesNotExist() throws Exception {
    EvaluationDetail<String> expectedResult = EvaluationDetail.fromValue("default", null,
        EvaluationReason.error(EvaluationReason.ErrorKind.FLAG_NOT_FOUND));
    assertEquals(expectedResult, client.stringVariationDetail("key", user, "default"));
  }
  
  @Test
  public void appropriateErrorIfUserNotSpecified() throws Exception {
    featureStore.upsert(FEATURES, flagWithValue("key", LDValue.of(true)));

    EvaluationDetail<String> expectedResult = EvaluationDetail.fromValue("default", null,
        EvaluationReason.error(EvaluationReason.ErrorKind.USER_NOT_SPECIFIED));
    assertEquals(expectedResult, client.stringVariationDetail("key", null, "default"));
  }
  
  @Test
  public void appropriateErrorIfValueWrongType() throws Exception {
    featureStore.upsert(FEATURES, flagWithValue("key", LDValue.of(true)));

    EvaluationDetail<Integer> expectedResult = EvaluationDetail.fromValue(3, null,
        EvaluationReason.error(EvaluationReason.ErrorKind.WRONG_TYPE));
    assertEquals(expectedResult, client.intVariationDetail("key", user, 3));
  }
  
  @Test
  public void appropriateErrorForUnexpectedException() throws Exception {
    RuntimeException exception = new RuntimeException("sorry");
    FeatureStore badFeatureStore = featureStoreThatThrowsException(exception);
    LDConfig badConfig = new LDConfig.Builder()
<<<<<<< HEAD
        .dataStore(specificFeatureStore(badFeatureStore))
        .eventProcessor(Components.nullEventProcessor())
        .dataSource(Components.nullDataSource())
=======
        .featureStoreFactory(specificFeatureStore(badFeatureStore))
        .eventProcessorFactory(Components.nullEventProcessor())
        .updateProcessorFactory(Components.nullUpdateProcessor())
>>>>>>> 3d5381f9
        .build();
    try (LDClientInterface badClient = new LDClient("SDK_KEY", badConfig)) {
      EvaluationDetail<Boolean> expectedResult = EvaluationDetail.fromValue(false, null,
          EvaluationReason.exception(exception));
      assertEquals(expectedResult, badClient.boolVariationDetail("key", user, false));
    }
  }
  
  @SuppressWarnings("deprecation")
  @Test
  public void allFlagsReturnsFlagValues() throws Exception {
    featureStore.upsert(FEATURES, flagWithValue("key1", LDValue.of("value1")));
    featureStore.upsert(FEATURES, flagWithValue("key2", LDValue.of("value2")));
    
    Map<String, JsonElement> result = client.allFlags(user);
    assertEquals(ImmutableMap.<String, JsonElement>of("key1", new JsonPrimitive("value1"), "key2", new JsonPrimitive("value2")), result);
  }
  
  @SuppressWarnings("deprecation")
  @Test
  public void allFlagsReturnsNullForNullUser() throws Exception {
    featureStore.upsert(FEATURES, flagWithValue("key", LDValue.of("value")));

    assertNull(client.allFlags(null));
  }
  
  @SuppressWarnings("deprecation")
  @Test
  public void allFlagsReturnsNullForNullUserKey() throws Exception {
    featureStore.upsert(FEATURES, flagWithValue("key", LDValue.of("value")));

    assertNull(client.allFlags(userWithNullKey));
  }
  
  @Test
  public void allFlagsStateReturnsState() throws Exception {
    FeatureFlag flag1 = new FeatureFlagBuilder("key1")
        .version(100)
        .trackEvents(false)
        .on(false)
        .offVariation(0)
        .variations(LDValue.of("value1"))
        .build();
    FeatureFlag flag2 = new FeatureFlagBuilder("key2")
        .version(200)
        .trackEvents(true)
        .debugEventsUntilDate(1000L)
        .on(true)
        .fallthrough(fallthroughVariation(1))
        .variations(LDValue.of("off"), LDValue.of("value2"))
        .build();
    featureStore.upsert(FEATURES, flag1);
    featureStore.upsert(FEATURES, flag2);

    FeatureFlagsState state = client.allFlagsState(user);
    assertTrue(state.isValid());
    
    String json = "{\"key1\":\"value1\",\"key2\":\"value2\"," +
        "\"$flagsState\":{" +
          "\"key1\":{" +
            "\"variation\":0,\"version\":100" +
          "},\"key2\":{" +
            "\"variation\":1,\"version\":200,\"trackEvents\":true,\"debugEventsUntilDate\":1000" +
          "}" +
        "}," +
        "\"$valid\":true" +
      "}";
    JsonElement expected = gson.fromJson(json, JsonElement.class);
    assertEquals(expected, gson.toJsonTree(state));
  }

  @Test
  public void allFlagsStateCanFilterForOnlyClientSideFlags() {
    FeatureFlag flag1 = new FeatureFlagBuilder("server-side-1").build();
    FeatureFlag flag2 = new FeatureFlagBuilder("server-side-2").build();
    FeatureFlag flag3 = new FeatureFlagBuilder("client-side-1").clientSide(true)
        .variations(LDValue.of("value1")).offVariation(0).build();
    FeatureFlag flag4 = new FeatureFlagBuilder("client-side-2").clientSide(true)
        .variations(LDValue.of("value2")).offVariation(0).build();
    featureStore.upsert(FEATURES, flag1);
    featureStore.upsert(FEATURES, flag2);
    featureStore.upsert(FEATURES, flag3);
    featureStore.upsert(FEATURES, flag4);

    FeatureFlagsState state = client.allFlagsState(user, FlagsStateOption.CLIENT_SIDE_ONLY);
    assertTrue(state.isValid());
    
    Map<String, JsonElement> allValues = state.toValuesMap();
    assertEquals(ImmutableMap.<String, JsonElement>of("client-side-1", new JsonPrimitive("value1"), "client-side-2", new JsonPrimitive("value2")), allValues);
  }
  
  @Test
  public void allFlagsStateReturnsStateWithReasons() {
    FeatureFlag flag1 = new FeatureFlagBuilder("key1")
        .version(100)
        .trackEvents(false)
        .on(false)
        .offVariation(0)
        .variations(LDValue.of("value1"))
        .build();
    FeatureFlag flag2 = new FeatureFlagBuilder("key2")
        .version(200)
        .trackEvents(true)
        .debugEventsUntilDate(1000L)
        .on(true)
        .fallthrough(fallthroughVariation(1))
        .variations(LDValue.of("off"), LDValue.of("value2"))
        .build();
    featureStore.upsert(FEATURES, flag1);
    featureStore.upsert(FEATURES, flag2);

    FeatureFlagsState state = client.allFlagsState(user, FlagsStateOption.WITH_REASONS);
    assertTrue(state.isValid());
    
    String json = "{\"key1\":\"value1\",\"key2\":\"value2\"," +
        "\"$flagsState\":{" +
          "\"key1\":{" +
            "\"variation\":0,\"version\":100,\"reason\":{\"kind\":\"OFF\"}" +
          "},\"key2\":{" +
            "\"variation\":1,\"version\":200,\"reason\":{\"kind\":\"FALLTHROUGH\"},\"trackEvents\":true,\"debugEventsUntilDate\":1000" +
          "}" +
        "}," +
        "\"$valid\":true" +
      "}";
    JsonElement expected = gson.fromJson(json, JsonElement.class);
    assertEquals(expected, gson.toJsonTree(state));
  }
  
  @Test
  public void allFlagsStateCanOmitDetailsForUntrackedFlags() {
    long futureTime = System.currentTimeMillis() + 1000000;
    FeatureFlag flag1 = new FeatureFlagBuilder("key1")
        .version(100)
        .trackEvents(false)
        .on(false)
        .offVariation(0)
        .variations(LDValue.of("value1"))
        .build();
    FeatureFlag flag2 = new FeatureFlagBuilder("key2")
        .version(200)
        .trackEvents(true)
        .on(true)
        .fallthrough(fallthroughVariation(1))
        .variations(LDValue.of("off"), LDValue.of("value2"))
        .build();
    FeatureFlag flag3 = new FeatureFlagBuilder("key3")
        .version(300)
        .trackEvents(false)
        .debugEventsUntilDate(futureTime)  // event tracking is turned on temporarily even though trackEvents is false 
        .on(false)
        .offVariation(0)
        .variations(LDValue.of("value3"))
        .build();
    featureStore.upsert(FEATURES, flag1);
    featureStore.upsert(FEATURES, flag2);
    featureStore.upsert(FEATURES, flag3);

    FeatureFlagsState state = client.allFlagsState(user, FlagsStateOption.WITH_REASONS, FlagsStateOption.DETAILS_ONLY_FOR_TRACKED_FLAGS);
    assertTrue(state.isValid());
    
    String json = "{\"key1\":\"value1\",\"key2\":\"value2\",\"key3\":\"value3\"," +
        "\"$flagsState\":{" +
          "\"key1\":{" +
            "\"variation\":0" +  // note, version and reason are omitted, and so is trackEvents: false
          "},\"key2\":{" +
            "\"variation\":1,\"version\":200,\"reason\":{\"kind\":\"FALLTHROUGH\"},\"trackEvents\":true" +
          "},\"key3\":{" +
            "\"variation\":0,\"version\":300,\"reason\":{\"kind\":\"OFF\"},\"debugEventsUntilDate\":" + futureTime +
          "}" +
        "}," +
        "\"$valid\":true" +
      "}";
    JsonElement expected = gson.fromJson(json, JsonElement.class);
    assertEquals(expected, gson.toJsonTree(state));    
  }
  
  @Test
  public void allFlagsStateReturnsEmptyStateForNullUser() throws Exception {
    featureStore.upsert(FEATURES, flagWithValue("key", LDValue.of("value")));

    FeatureFlagsState state = client.allFlagsState(null);
    assertFalse(state.isValid());
    assertEquals(0, state.toValuesMap().size());
  }
  
  @Test
  public void allFlagsStateReturnsEmptyStateForNullUserKey() throws Exception {
    featureStore.upsert(FEATURES, flagWithValue("key", LDValue.of("value")));

    FeatureFlagsState state = client.allFlagsState(userWithNullKey);
    assertFalse(state.isValid());
    assertEquals(0, state.toValuesMap().size());
  }
}<|MERGE_RESOLUTION|>--- conflicted
+++ resolved
@@ -34,15 +34,9 @@
   private FeatureStore featureStore = TestUtil.initedFeatureStore();
 
   private LDConfig config = new LDConfig.Builder()
-<<<<<<< HEAD
       .dataStore(specificFeatureStore(featureStore))
       .eventProcessor(Components.nullEventProcessor())
       .dataSource(Components.nullDataSource())
-=======
-      .featureStoreFactory(specificFeatureStore(featureStore))
-      .eventProcessorFactory(Components.nullEventProcessor())
-      .updateProcessorFactory(Components.nullUpdateProcessor())
->>>>>>> 3d5381f9
       .build();
   private LDClientInterface client = new LDClient("SDK_KEY", config);
   
@@ -228,15 +222,9 @@
   public void appropriateErrorIfClientNotInitialized() throws Exception {
     FeatureStore badFeatureStore = new InMemoryFeatureStore();
     LDConfig badConfig = new LDConfig.Builder()
-<<<<<<< HEAD
         .dataStore(specificFeatureStore(badFeatureStore))
         .eventProcessor(Components.nullEventProcessor())
         .dataSource(specificUpdateProcessor(failedUpdateProcessor()))
-=======
-        .featureStoreFactory(specificFeatureStore(badFeatureStore))
-        .eventProcessorFactory(Components.nullEventProcessor())
-        .updateProcessorFactory(specificUpdateProcessor(failedUpdateProcessor()))
->>>>>>> 3d5381f9
         .startWaitMillis(0)
         .build();
     try (LDClientInterface badClient = new LDClient("SDK_KEY", badConfig)) {
@@ -276,15 +264,9 @@
     RuntimeException exception = new RuntimeException("sorry");
     FeatureStore badFeatureStore = featureStoreThatThrowsException(exception);
     LDConfig badConfig = new LDConfig.Builder()
-<<<<<<< HEAD
         .dataStore(specificFeatureStore(badFeatureStore))
         .eventProcessor(Components.nullEventProcessor())
         .dataSource(Components.nullDataSource())
-=======
-        .featureStoreFactory(specificFeatureStore(badFeatureStore))
-        .eventProcessorFactory(Components.nullEventProcessor())
-        .updateProcessorFactory(Components.nullUpdateProcessor())
->>>>>>> 3d5381f9
         .build();
     try (LDClientInterface badClient = new LDClient("SDK_KEY", badConfig)) {
       EvaluationDetail<Boolean> expectedResult = EvaluationDetail.fromValue(false, null,
