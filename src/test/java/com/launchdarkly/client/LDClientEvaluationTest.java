package com.launchdarkly.client;

import com.google.common.collect.ImmutableMap;
import com.google.gson.Gson;
import com.google.gson.JsonElement;
import com.google.gson.JsonObject;

import org.junit.Test;

import java.util.Arrays;
import java.util.Map;

import static com.launchdarkly.client.TestUtil.booleanFlagWithClauses;
import static com.launchdarkly.client.TestUtil.failedUpdateProcessor;
import static com.launchdarkly.client.TestUtil.fallthroughVariation;
import static com.launchdarkly.client.TestUtil.featureStoreThatThrowsException;
import static com.launchdarkly.client.TestUtil.flagWithValue;
import static com.launchdarkly.client.TestUtil.jbool;
import static com.launchdarkly.client.TestUtil.jdouble;
import static com.launchdarkly.client.TestUtil.jint;
import static com.launchdarkly.client.TestUtil.js;
import static com.launchdarkly.client.TestUtil.specificFeatureStore;
import static com.launchdarkly.client.TestUtil.specificUpdateProcessor;
import static com.launchdarkly.client.VersionedDataKind.FEATURES;
import static com.launchdarkly.client.VersionedDataKind.SEGMENTS;
import static org.junit.Assert.assertEquals;
import static org.junit.Assert.assertFalse;
import static org.junit.Assert.assertNull;
import static org.junit.Assert.assertTrue;

public class LDClientEvaluationTest {
  private static final LDUser user = new LDUser("userkey");
  private static final LDUser userWithNullKey = new LDUser.Builder((String)null).build();
  private static final Gson gson = new Gson();
  
  private FeatureStore featureStore = TestUtil.initedFeatureStore();
  private static final LDUser userWithNullKey = new LDUser.Builder((String)null).build();
  private static final Gson gson = new Gson();

  private LDConfig config = new LDConfig.Builder()
      .featureStoreFactory(specificFeatureStore(featureStore))
      .eventProcessorFactory(Components.nullEventProcessor())
      .updateProcessorFactory(Components.nullUpdateProcessor())
      .build();
  private LDClientInterface client = new LDClient("SDK_KEY", config);
  
  @Test
  public void boolVariationReturnsFlagValue() throws Exception {
    featureStore.upsert(FEATURES, flagWithValue("key", jbool(true)));

    assertTrue(client.boolVariation("key", user, false));
  }

  @Test
  public void boolVariationReturnsDefaultValueForUnknownFlag() throws Exception {
    assertFalse(client.boolVariation("key", user, false));
  }
  
  @Test
  public void intVariationReturnsFlagValue() throws Exception {
    featureStore.upsert(FEATURES, flagWithValue("key", jint(2)));

    assertEquals(new Integer(2), client.intVariation("key", user, 1));
  }

  @Test
  public void intVariationReturnsDefaultValueForUnknownFlag() throws Exception {
    assertEquals(new Integer(1), client.intVariation("key", user, 1));
  }

  @Test
  public void doubleVariationReturnsFlagValue() throws Exception {
    featureStore.upsert(FEATURES, flagWithValue("key", jdouble(2.5d)));

    assertEquals(new Double(2.5d), client.doubleVariation("key", user, 1.0d));
  }

  @Test
  public void doubleVariationReturnsDefaultValueForUnknownFlag() throws Exception {
    assertEquals(new Double(1.0d), client.doubleVariation("key", user, 1.0d));
  }

  @Test
  public void stringVariationReturnsFlagValue() throws Exception {
    featureStore.upsert(FEATURES, flagWithValue("key", js("b")));

    assertEquals("b", client.stringVariation("key", user, "a"));
  }

  @Test
  public void stringVariationReturnsDefaultValueForUnknownFlag() throws Exception {
    assertEquals("a", client.stringVariation("key", user, "a"));
  }

  @Test
  public void jsonVariationReturnsFlagValue() throws Exception {
    JsonObject data = new JsonObject();
    data.addProperty("thing", "stuff");
    featureStore.upsert(FEATURES, flagWithValue("key", data));
    
    assertEquals(data, client.jsonVariation("key", user, jint(42)));
  }
  
  @Test
  public void jsonVariationReturnsDefaultValueForUnknownFlag() throws Exception {
    JsonElement defaultVal = jint(42);
    assertEquals(defaultVal, client.jsonVariation("key", user, defaultVal));
  }
  
  @Test
  public void canMatchUserBySegment() throws Exception {
    // This is similar to one of the tests in FeatureFlagTest, but more end-to-end
    Segment segment = new Segment.Builder("segment1")
        .version(1)
        .included(Arrays.asList(user.getKeyAsString()))
        .build();
    featureStore.upsert(SEGMENTS, segment);
    
    Clause clause = new Clause("", Operator.segmentMatch, Arrays.asList(js("segment1")), false);
    FeatureFlag feature = booleanFlagWithClauses("feature", clause);
    featureStore.upsert(FEATURES, feature);
    
    assertTrue(client.boolVariation("feature", user, false));
  }
  
  @Test
  public void canGetDetailsForSuccessfulEvaluation() throws Exception {
    featureStore.upsert(FEATURES, flagWithValue("key", jbool(true)));

    EvaluationDetail<Boolean> expectedResult = new EvaluationDetail<>(EvaluationReason.off(), 0, true);
    assertEquals(expectedResult, client.boolVariationDetail("key", user, false));
  }
  
  @Test
  public void appropriateErrorIfClientNotInitialized() throws Exception {
    FeatureStore badFeatureStore = new InMemoryFeatureStore();
    LDConfig badConfig = new LDConfig.Builder()
        .featureStoreFactory(specificFeatureStore(badFeatureStore))
        .eventProcessorFactory(Components.nullEventProcessor())
        .updateProcessorFactory(specificUpdateProcessor(failedUpdateProcessor()))
        .startWaitMillis(0)
        .build();
    try (LDClientInterface badClient = new LDClient("SDK_KEY", badConfig)) {
      EvaluationDetail<Boolean> expectedResult = EvaluationDetail.error(EvaluationReason.ErrorKind.CLIENT_NOT_READY, false);
      assertEquals(expectedResult, badClient.boolVariationDetail("key", user, false));
    }
  }
  
  @Test
  public void appropriateErrorIfFlagDoesNotExist() throws Exception {
    EvaluationDetail<Boolean> expectedResult = EvaluationDetail.error(EvaluationReason.ErrorKind.FLAG_NOT_FOUND, false);
    assertEquals(expectedResult, client.boolVariationDetail("key", user, false));
  }
  
  @Test
  public void appropriateErrorIfUserNotSpecified() throws Exception {
    featureStore.upsert(FEATURES, flagWithValue("key", jbool(true)));

    EvaluationDetail<Boolean> expectedResult = EvaluationDetail.error(EvaluationReason.ErrorKind.USER_NOT_SPECIFIED, false);
    assertEquals(expectedResult, client.boolVariationDetail("key", null, false));
  }
  
  @Test
  public void appropriateErrorIfValueWrongType() throws Exception {
    featureStore.upsert(FEATURES, flagWithValue("key", jbool(true)));

    EvaluationDetail<Integer> expectedResult = EvaluationDetail.error(EvaluationReason.ErrorKind.WRONG_TYPE, 3);
    assertEquals(expectedResult, client.intVariationDetail("key", user, 3));
  }
  
  @Test
  public void appropriateErrorForUnexpectedException() throws Exception {
    FeatureStore badFeatureStore = featureStoreThatThrowsException(new RuntimeException("sorry"));
    LDConfig badConfig = new LDConfig.Builder()
        .featureStoreFactory(specificFeatureStore(badFeatureStore))
        .eventProcessorFactory(Components.nullEventProcessor())
        .updateProcessorFactory(Components.nullUpdateProcessor())
        .build();
    try (LDClientInterface badClient = new LDClient("SDK_KEY", badConfig)) {
      EvaluationDetail<Boolean> expectedResult = EvaluationDetail.error(EvaluationReason.ErrorKind.EXCEPTION, false);
      assertEquals(expectedResult, badClient.boolVariationDetail("key", user, false));
    }
  }
  
  @SuppressWarnings("deprecation")
  @Test
  public void allFlagsReturnsFlagValues() throws Exception {
    featureStore.upsert(FEATURES, flagWithValue("key1", js("value1")));
    featureStore.upsert(FEATURES, flagWithValue("key2", js("value2")));
    
    Map<String, JsonElement> result = client.allFlags(user);
    assertEquals(ImmutableMap.<String, JsonElement>of("key1", js("value1"), "key2", js("value2")), result);
  }
  
  @SuppressWarnings("deprecation")
  @Test
  public void allFlagsReturnsNullForNullUser() throws Exception {
    featureStore.upsert(FEATURES, flagWithValue("key", js("value")));
<<<<<<< HEAD
    
=======

>>>>>>> b8b6a5bf
    assertNull(client.allFlags(null));
  }
  
  @SuppressWarnings("deprecation")
  @Test
  public void allFlagsReturnsNullForNullUserKey() throws Exception {
    featureStore.upsert(FEATURES, flagWithValue("key", js("value")));

    assertNull(client.allFlags(userWithNullKey));
  }
  
  @Test
  public void allFlagsStateReturnsState() throws Exception {
    FeatureFlag flag1 = new FeatureFlagBuilder("key1")
        .version(100)
        .trackEvents(false)
        .on(false)
        .offVariation(0)
        .variations(js("value1"))
        .build();
    FeatureFlag flag2 = new FeatureFlagBuilder("key2")
        .version(200)
        .trackEvents(true)
        .debugEventsUntilDate(1000L)
        .on(true)
        .fallthrough(fallthroughVariation(1))
        .variations(js("off"), js("value2"))
        .build();
    featureStore.upsert(FEATURES, flag1);
    featureStore.upsert(FEATURES, flag2);

    FeatureFlagsState state = client.allFlagsState(user);
    assertTrue(state.isValid());
    
    String json = "{\"key1\":\"value1\",\"key2\":\"value2\"," +
        "\"$flagsState\":{" +
          "\"key1\":{" +
            "\"variation\":0,\"version\":100,\"trackEvents\":false" +
          "},\"key2\":{" +
            "\"variation\":1,\"version\":200,\"trackEvents\":true,\"debugEventsUntilDate\":1000" +
          "}" +
<<<<<<< HEAD
        "}}";
    JsonElement expected = gson.fromJson(json, JsonElement.class);
    assertEquals(expected, gson.fromJson(state.toJsonString(), JsonElement.class));
  }

  @Test
  public void allFlagsStateReturnsStateWithReasons() throws Exception {
    FeatureFlag flag1 = new FeatureFlagBuilder("key1")
        .version(100)
        .trackEvents(false)
        .on(false)
        .offVariation(0)
        .variations(js("value1"))
        .build();
    FeatureFlag flag2 = new FeatureFlagBuilder("key2")
        .version(200)
        .trackEvents(true)
        .debugEventsUntilDate(1000L)
        .on(true)
        .fallthrough(fallthroughVariation(1))
        .variations(js("off"), js("value2"))
        .build();
    featureStore.upsert(FEATURES, flag1);
    featureStore.upsert(FEATURES, flag2);

    FeatureFlagsState state = client.allFlagsState(user, FlagsStateOption.WITH_REASONS);
    assertTrue(state.isValid());
    
    String json = "{\"key1\":\"value1\",\"key2\":\"value2\"," +
        "\"$flagsState\":{" +
          "\"key1\":{" +
            "\"variation\":0,\"version\":100,\"reason\":{\"kind\":\"OFF\"},\"trackEvents\":false" +
          "},\"key2\":{" +
            "\"variation\":1,\"version\":200,\"reason\":{\"kind\":\"FALLTHROUGH\"},\"trackEvents\":true,\"debugEventsUntilDate\":1000" +
          "}" +
        "}}";
    JsonElement expected = gson.fromJson(json, JsonElement.class);
    assertEquals(expected, gson.fromJson(state.toJsonString(), JsonElement.class));
=======
        "}," +
        "\"$valid\":true" +
      "}";
    JsonElement expected = gson.fromJson(json, JsonElement.class);
    assertEquals(expected, gson.toJsonTree(state));
  }

  @Test
  public void allFlagsStateCanFilterForOnlyClientSideFlags() {
    FeatureFlag flag1 = new FeatureFlagBuilder("server-side-1").build();
    FeatureFlag flag2 = new FeatureFlagBuilder("server-side-2").build();
    FeatureFlag flag3 = new FeatureFlagBuilder("client-side-1").clientSide(true)
        .variations(js("value1")).offVariation(0).build();
    FeatureFlag flag4 = new FeatureFlagBuilder("client-side-2").clientSide(true)
        .variations(js("value2")).offVariation(0).build();
    featureStore.upsert(FEATURES, flag1);
    featureStore.upsert(FEATURES, flag2);
    featureStore.upsert(FEATURES, flag3);
    featureStore.upsert(FEATURES, flag4);

    FeatureFlagsState state = client.allFlagsState(user, FlagsStateOption.CLIENT_SIDE_ONLY);
    assertTrue(state.isValid());
    
    Map<String, JsonElement> allValues = state.toValuesMap();
    assertEquals(ImmutableMap.<String, JsonElement>of("client-side-1", js("value1"), "client-side-2", js("value2")), allValues);
>>>>>>> b8b6a5bf
  }
  
  @Test
  public void allFlagsStateReturnsEmptyStateForNullUser() throws Exception {
    featureStore.upsert(FEATURES, flagWithValue("key", js("value")));

    FeatureFlagsState state = client.allFlagsState(null);
    assertFalse(state.isValid());
    assertEquals(0, state.toValuesMap().size());
  }
  
  @Test
  public void allFlagsStateReturnsEmptyStateForNullUserKey() throws Exception {
    featureStore.upsert(FEATURES, flagWithValue("key", js("value")));

    FeatureFlagsState state = client.allFlagsState(userWithNullKey);
    assertFalse(state.isValid());
    assertEquals(0, state.toValuesMap().size());
  }
}<|MERGE_RESOLUTION|>--- conflicted
+++ resolved
@@ -34,8 +34,6 @@
   private static final Gson gson = new Gson();
   
   private FeatureStore featureStore = TestUtil.initedFeatureStore();
-  private static final LDUser userWithNullKey = new LDUser.Builder((String)null).build();
-  private static final Gson gson = new Gson();
 
   private LDConfig config = new LDConfig.Builder()
       .featureStoreFactory(specificFeatureStore(featureStore))
@@ -196,11 +194,7 @@
   @Test
   public void allFlagsReturnsNullForNullUser() throws Exception {
     featureStore.upsert(FEATURES, flagWithValue("key", js("value")));
-<<<<<<< HEAD
-    
-=======
-
->>>>>>> b8b6a5bf
+
     assertNull(client.allFlags(null));
   }
   
@@ -242,46 +236,6 @@
           "},\"key2\":{" +
             "\"variation\":1,\"version\":200,\"trackEvents\":true,\"debugEventsUntilDate\":1000" +
           "}" +
-<<<<<<< HEAD
-        "}}";
-    JsonElement expected = gson.fromJson(json, JsonElement.class);
-    assertEquals(expected, gson.fromJson(state.toJsonString(), JsonElement.class));
-  }
-
-  @Test
-  public void allFlagsStateReturnsStateWithReasons() throws Exception {
-    FeatureFlag flag1 = new FeatureFlagBuilder("key1")
-        .version(100)
-        .trackEvents(false)
-        .on(false)
-        .offVariation(0)
-        .variations(js("value1"))
-        .build();
-    FeatureFlag flag2 = new FeatureFlagBuilder("key2")
-        .version(200)
-        .trackEvents(true)
-        .debugEventsUntilDate(1000L)
-        .on(true)
-        .fallthrough(fallthroughVariation(1))
-        .variations(js("off"), js("value2"))
-        .build();
-    featureStore.upsert(FEATURES, flag1);
-    featureStore.upsert(FEATURES, flag2);
-
-    FeatureFlagsState state = client.allFlagsState(user, FlagsStateOption.WITH_REASONS);
-    assertTrue(state.isValid());
-    
-    String json = "{\"key1\":\"value1\",\"key2\":\"value2\"," +
-        "\"$flagsState\":{" +
-          "\"key1\":{" +
-            "\"variation\":0,\"version\":100,\"reason\":{\"kind\":\"OFF\"},\"trackEvents\":false" +
-          "},\"key2\":{" +
-            "\"variation\":1,\"version\":200,\"reason\":{\"kind\":\"FALLTHROUGH\"},\"trackEvents\":true,\"debugEventsUntilDate\":1000" +
-          "}" +
-        "}}";
-    JsonElement expected = gson.fromJson(json, JsonElement.class);
-    assertEquals(expected, gson.fromJson(state.toJsonString(), JsonElement.class));
-=======
         "}," +
         "\"$valid\":true" +
       "}";
@@ -307,7 +261,43 @@
     
     Map<String, JsonElement> allValues = state.toValuesMap();
     assertEquals(ImmutableMap.<String, JsonElement>of("client-side-1", js("value1"), "client-side-2", js("value2")), allValues);
->>>>>>> b8b6a5bf
+  }
+  
+  @Test
+  public void allFlagsStateReturnsStateWithReasons() {
+    FeatureFlag flag1 = new FeatureFlagBuilder("key1")
+        .version(100)
+        .trackEvents(false)
+        .on(false)
+        .offVariation(0)
+        .variations(js("value1"))
+        .build();
+    FeatureFlag flag2 = new FeatureFlagBuilder("key2")
+        .version(200)
+        .trackEvents(true)
+        .debugEventsUntilDate(1000L)
+        .on(true)
+        .fallthrough(fallthroughVariation(1))
+        .variations(js("off"), js("value2"))
+        .build();
+    featureStore.upsert(FEATURES, flag1);
+    featureStore.upsert(FEATURES, flag2);
+
+    FeatureFlagsState state = client.allFlagsState(user, FlagsStateOption.WITH_REASONS);
+    assertTrue(state.isValid());
+    
+    String json = "{\"key1\":\"value1\",\"key2\":\"value2\"," +
+        "\"$flagsState\":{" +
+          "\"key1\":{" +
+            "\"variation\":0,\"version\":100,\"reason\":{\"kind\":\"OFF\"},\"trackEvents\":false" +
+          "},\"key2\":{" +
+            "\"variation\":1,\"version\":200,\"reason\":{\"kind\":\"FALLTHROUGH\"},\"trackEvents\":true,\"debugEventsUntilDate\":1000" +
+          "}" +
+        "}," +
+        "\"$valid\":true" +
+      "}";
+    JsonElement expected = gson.fromJson(json, JsonElement.class);
+    assertEquals(expected, gson.toJsonTree(state));
   }
   
   @Test
