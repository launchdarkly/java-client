--- conflicted
+++ resolved
@@ -331,15 +331,9 @@
     def implementationVersion = version.replaceFirst('-.*$', '')
     jarTask.manifest {
         attributes(
-<<<<<<< HEAD
-            "Implementation-Version": version,
+            "Implementation-Version": implementationVersion,
             "Bundle-SymbolicName": "com.launchdarkly.sdk",
-            "Bundle-Version": version,
-=======
-            "Implementation-Version": implementationVersion,
-            "Bundle-SymbolicName": "com.launchdarkly.client",
             "Bundle-Version": implementationVersion,
->>>>>>> 8e823ccc
             "Bundle-Name": "LaunchDarkly SDK",
             "Bundle-ManifestVersion": "2",
             "Bundle-Vendor": "LaunchDarkly"
