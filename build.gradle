apply plugin: 'java'
apply plugin: 'maven'
apply plugin: 'org.ajoberstar.github-pages'
apply plugin: 'signing'
apply plugin: 'idea'

repositories {
    mavenCentral()
    mavenLocal()
}

allprojects {
    group = 'com.launchdarkly'
<<<<<<< HEAD
    version = "0.15.0"
=======
    version = "0.16.0-SNAPSHOT"
>>>>>>> d92cd8d1
    sourceCompatibility = 1.6
    targetCompatibility = 1.6
}

dependencies {
    compile "org.apache.httpcomponents:httpclient:4.3.6"
    compile "org.apache.httpcomponents:httpclient-cache:4.3.6"
    compile "commons-codec:commons-codec:1.5"
    compile "com.google.code.gson:gson:2.2.4"
    compile "org.slf4j:slf4j-api:1.7.7"
    compile "org.glassfish.jersey.media:jersey-media-sse:2.20"
    testCompile "org.easymock:easymock:3.3"
    testCompile 'junit:junit:[4.10,)'
    testRuntime "org.slf4j:slf4j-simple:1.7.7"
}

jar {
  baseName = 'launchdarkly-client'
  manifest {
    attributes("Implementation-Version": version)
  }
}

task wrapper(type: Wrapper) {
    gradleVersion = '2.0'
}

buildscript {
    repositories {
        jcenter()
        mavenCentral()
        mavenLocal()
    }
    dependencies {
        classpath 'org.ajoberstar:gradle-git:0.12.0'
    }
}

// custom tasks for creating source/javadoc jars
task sourcesJar(type: Jar, dependsOn: classes) {
    classifier = 'sources'
    from sourceSets.main.allSource
}

task javadocJar(type: Jar, dependsOn: javadoc) {
    classifier = 'javadoc'
    from javadoc.destinationDir
}

// add javadoc/source jar tasks as artifacts
artifacts {
    archives sourcesJar, javadocJar
}

githubPages {
    repoUri = 'git@github.com:launchdarkly/java-client.git'
    pages {
        from javadoc
    }
    credentials {
        username = githubUser
        password = githubPassword
    }
}

test {
    testLogging {
        events "passed", "skipped", "failed", "standardOut", "standardError"
        showStandardStreams = true
        exceptionFormat = 'full'
    }
}

signing {
    sign configurations.archives
}


idea {
    module {
        downloadJavadoc = true

        downloadSources = true
    }
}

uploadArchives {
    repositories {
        mavenDeployer {
            beforeDeployment { MavenDeployment deployment -> signing.signPom(deployment) }

            repository(url: "https://oss.sonatype.org/service/local/staging/deploy/maven2/") {
                authentication(userName: ossrhUsername, password: ossrhPassword)
            }

            snapshotRepository(url: "https://oss.sonatype.org/content/repositories/snapshots/") {
                authentication(userName: ossrhUsername, password: ossrhPassword)
            }

            pom.project {
                name 'LaunchDarkly SDK for Java'
                packaging 'jar'
                description 'Official LaunchDarkly SDK for Java'
                url 'https://github.com/launchdarkly/java-client'

                scm {
                    connection 'scm:svn:http://foo.googlecode.com/svn/trunk/'
                    developerConnection 'scm:svn:https://foo.googlecode.com/svn/trunk/'
                    url 'http://foo.googlecode.com/svn/trunk/'
                }

                licenses {
                    license {
                        name 'The Apache License, Version 2.0'
                        url 'http://www.apache.org/licenses/LICENSE-2.0.txt'
                    }
                }

                developers {
                    developer {
                        id 'jkodumal'
                        name 'John Kodumal'
                        email 'john@catamorphic.com'
                    }
                }
            }
        }
    }
}
<|MERGE_RESOLUTION|>--- conflicted
+++ resolved
@@ -11,11 +11,7 @@
 
 allprojects {
     group = 'com.launchdarkly'
-<<<<<<< HEAD
-    version = "0.15.0"
-=======
     version = "0.16.0-SNAPSHOT"
->>>>>>> d92cd8d1
     sourceCompatibility = 1.6
     targetCompatibility = 1.6
 }
