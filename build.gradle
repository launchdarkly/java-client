
buildscript {
    repositories {
        mavenCentral()
        mavenLocal()
    }
    dependencies {
        classpath "org.eclipse.virgo.util:org.eclipse.virgo.util.osgi.manifest:3.5.0.RELEASE"
        classpath "org.osgi:osgi_R4_core:1.0"
    }
}

plugins {
    id "java"
    id "java-library"
    id "checkstyle"
    id "signing"
    id "com.github.johnrengelman.shadow" version "5.2.0"
    id "maven-publish"
    id "de.marcphilipp.nexus-publish" version "0.3.0"
    id "io.codearte.nexus-staging" version "0.21.2"
    id "org.ajoberstar.git-publish" version "2.1.3"
    id "idea"
}

repositories {
    mavenLocal()
    // Before LaunchDarkly release artifacts get synced to Maven Central they are here along with snapshots:
    maven { url "https://oss.sonatype.org/content/groups/public/" }
    mavenCentral()
}

configurations.all {
    // check for updates every build for dependencies with: 'changing: true'
    resolutionStrategy.cacheChangingModulesFor 0, 'seconds'
}

allprojects {
    group = 'com.launchdarkly'
    version = "${version}"
    archivesBaseName = 'launchdarkly-java-server-sdk'
    sourceCompatibility = 1.8
    targetCompatibility = 1.8
}

ext {
    sdkBasePackage = "com.launchdarkly.sdk"
    sdkBaseName = "launchdarkly-java-server-sdk"

	commonsCodecVersion = "1.10"
	gsonVersion = "2.7"
	guavaVersion = "28.2-jre"
	okHttpEventSourceVersion = "2.0.1"
	snakeYamlVersion = "1.19"
	
    // List any packages here that should be included in OSGi imports for the SDK, if they cannot
    // be discovered by looking in our explicit dependencies.
    systemPackageImports = [ "javax.net", "javax.net.ssl" ]
}

ext.libraries = [:]

ext.versions = [
    "commonsCodec": "1.10",
    "gson": "2.7",
    "guava": "28.2-jre",
    "okhttpEventsource": "2.0.1",
    "slf4j": "1.7.21",
    "snakeyaml": "1.19",
    "jedis": "2.9.0"
]

// Add dependencies to "libraries.internal" that are not exposed in our public API. These
// will be completely omitted from the "thin" jar, and will be embedded with shaded names
// in the other two SDK jars.
libraries.internal = [
<<<<<<< HEAD
    "commons-codec:commons-codec:$commonsCodecVersion",
    "com.google.code.gson:gson:$gsonVersion",
    "com.google.guava:guava:$guavaVersion",
    "com.launchdarkly:okhttp-eventsource:$okHttpEventSourceVersion",
    "org.yaml:snakeyaml:$snakeYamlVersion"
=======
    "commons-codec:commons-codec:${versions.commonsCodec}",
    "com.google.code.gson:gson:${versions.gson}",
    "com.google.guava:guava:${versions.guava}",
    "com.launchdarkly:okhttp-eventsource:${versions.okhttpEventsource}",
    "org.yaml:snakeyaml:${versions.snakeyaml}",
    "redis.clients:jedis:${versions.jedis}"
>>>>>>> 87ae2447
]

// Add dependencies to "libraries.external" that are exposed in our public API, or that have
// global state that must be shared between the SDK and the caller.
libraries.external = [
    "org.slf4j:slf4j-api:${versions.slf4j}"
]

// Add dependencies to "libraries.test" that are used only in unit tests.
libraries.test = [
    "com.squareup.okhttp3:mockwebserver:4.3.1",
    "com.squareup.okhttp3:okhttp-tls:4.3.1",
    "org.hamcrest:hamcrest-all:1.3",
    "org.easymock:easymock:3.4",
    "junit:junit:4.12",
    "ch.qos.logback:logback-classic:1.1.7"
]

dependencies {
    implementation libraries.internal
    api libraries.external
    testImplementation libraries.test, libraries.internal, libraries.external

    // Unlike what the name might suggest, the "shadow" configuration specifies dependencies that
    // should *not* be shaded by the Shadow plugin when we build our shaded jars.
    shadow libraries.external
}

configurations {
    // We need to define "internal" as a custom configuration that contains the same things as
    // "implementation", because "implementation" has special behavior in Gradle that prevents us
    // from referencing it the way we do in shadeDependencies().
    internal.extendsFrom implementation
}

checkstyle {
	configFile file("${project.rootDir}/checkstyle.xml")
}

jar {
    // thin classifier means that the non-shaded non-fat jar is still available
    // but is opt-in since users will have to specify it.
    classifier = 'thin'

    // doFirst causes the following step to be run during Gradle's execution phase rather than the
    // configuration phase; this is necessary because it accesses the build products
    doFirst {
        // In OSGi, the "thin" jar has to import all of its dependencies.
        addOsgiManifest(project.tasks.jar, [ configurations.runtime ], [])
    }
}

// This builds the default uberjar that contains all of our dependencies except Gson and
// SLF4j, in shaded form. The user is expected to provide Gson and SLF4j.
shadowJar {
    // No classifier means that the shaded jar becomes the default artifact
    classifier = ''

    dependencies {
        exclude(dependency('org.slf4j:.*:.*'))
    }

    // doFirst causes the following steps to be run during Gradle's execution phase rather than the
    // configuration phase; this is necessary because they access the build products
    doFirst {
        shadeDependencies(project.tasks.shadowJar)
        // Note that "configurations.shadow" is the same as "libraries.external", except it contains
        // objects with detailed information about the resolved dependencies.
        addOsgiManifest(project.tasks.shadowJar, [ project.configurations.shadow ], [])
    }
}

// This builds the "-all"/"fat" jar, which is the same as the default uberjar except that
// Gson and SLF4j are bundled and exposed (unshaded).
task shadowJarAll(type: com.github.jengelman.gradle.plugins.shadow.tasks.ShadowJar) {
    classifier = 'all'
    group = "shadow"
    description = "Builds a Shaded fat jar including SLF4J"
    from(project.convention.getPlugin(JavaPluginConvention).sourceSets.main.output)
    configurations = [project.configurations.runtimeClasspath]
    exclude('META-INF/INDEX.LIST', 'META-INF/*.SF', 'META-INF/*.DSA', 'META-INF/*.RSA')

    // doFirst causes the following steps to be run during Gradle's execution phase rather than the
    // configuration phase; this is necessary because they access the build products
    doFirst {
        shadeDependencies(project.tasks.shadowJarAll)
        // The "all" jar exposes its bundled Gson and SLF4j dependencies as exports - but, like the
        // default jar, it *also* imports them ("self-wiring"), which allows the bundle to use a
        // higher version if one is provided by another bundle.
        addOsgiManifest(project.tasks.shadowJarAll, [ project.configurations.shadow ], [ project.configurations.shadow ])
    }
}

task testJar(type: Jar, dependsOn: testClasses) {
    classifier = 'test'
    from sourceSets.test.output
}

// custom tasks for creating source/javadoc jars
task sourcesJar(type: Jar, dependsOn: classes) {
    classifier = 'sources'
    from sourceSets.main.allSource
}

task javadocJar(type: Jar, dependsOn: javadoc) {
    classifier = 'javadoc'
    from javadoc.destinationDir
}


// Force the Javadoc build to fail if there are any Javadoc warnings. See: https://discuss.gradle.org/t/javadoc-fail-on-warning/18141/3
if (JavaVersion.current().isJava8Compatible()) {
	tasks.withType(Javadoc) {
		// The '-quiet' as second argument is actually a hack,
		// since the one paramater addStringOption doesn't seem to
		// work, we extra add '-quiet', which is added anyway by
		// gradle. See https://github.com/gradle/gradle/issues/2354
        // See JDK-8200363 (https://bugs.openjdk.java.net/browse/JDK-8200363)
        // for information about the -Xwerror option.
		options.addStringOption('Xwerror', '-quiet')
	}
}

// Returns the names of all Java packages defined in this library - not including
// enclosing packages like "com" that don't have any classes in them.
def getAllSdkPackages() {
    def names = []
    project.convention.getPlugin(JavaPluginConvention).sourceSets.main.output.each { baseDir ->
        if (baseDir.getPath().contains("classes" + File.separator + "java" + File.separator + "main")) {
            baseDir.eachFileRecurse { f ->
                if (f.name.endsWith(".class")) {
                    def subPath = f.getPath().substring(baseDir.getPath().length() + File.separator.length())
                    def pkgName = subPath.substring(0, subPath.lastIndexOf(File.separator)).replace(File.separator, ".")
                    names += pkgName
                }
            }
        }
    }
    names.unique()
}

// Returns the names of all Java packages contained in the specified jar - not including
// enclosing packages like "com" that don't have any classes in them.
def getPackagesInDependencyJar(jarFile) {
    new java.util.zip.ZipFile(jarFile).withCloseable { zf ->
        zf.entries().findAll { !it.directory && it.name.endsWith(".class") }.collect {
            it.name.substring(0, it.name.lastIndexOf("/")).replace("/", ".")
        }.unique()
    }
}

// Used by shadowJar and shadowJarAll to specify which packages should be shaded. We should
// *not* shade any of the dependencies that are specified in the "shadow" configuration,
// nor any of the classes from the SDK itself.
//
// This depends on our build products, so it can't be executed during Gradle's configuration
// phase; instead we have to run it after configuration, with the "afterEvaluate" block below.
def shadeDependencies(jarTask) {
    def excludePackages = getAllSdkPackages() +
        configurations.shadow.collectMany { getPackagesInDependencyJar(it)}
    def topLevelPackages =
        configurations.internal.collectMany {
            getPackagesInDependencyJar(it).collect { it.contains(".") ? it.substring(0, it.indexOf(".")) : it }
        }.
            unique()
    topLevelPackages.forEach { top ->
        jarTask.relocate(top, "com.launchdarkly.shaded." + top) {
            excludePackages.forEach { exclude(it + ".*") }
        }
    }
}

def addOsgiManifest(jarTask, List<Configuration> importConfigs, List<Configuration> exportConfigs) {
    jarTask.manifest {
        attributes(
            "Implementation-Version": version,
            "Bundle-SymbolicName": "com.launchdarkly.sdk",
            "Bundle-Version": version,
            "Bundle-Name": "LaunchDarkly SDK",
            "Bundle-ManifestVersion": "2",
            "Bundle-Vendor": "LaunchDarkly"
        )

        // Since we're not currently able to use bnd or the Gradle OSGi plugin, we're not discovering
        // imports by looking at the actual code; instead, we're just importing whatever packages each
        // dependency is exporting (if it has an OSGi manifest) or every package in the dependency (if
        // it doesn't).
        def imports = forEachArtifactAndVisiblePackage(importConfigs, { a, p ->
            bundleImport(p, a.moduleVersion.id.version, nextMajorVersion(a.moduleVersion.id.version))
        }) + systemPackageImports
        attributes("Import-Package": imports.join(","))

        // Similarly, we're adding package exports for every package in whatever libraries we're
        // making publicly available.
        def sdkExports = getAllSdkPackages().collect { bundleExport(it, version) }
        def exportedDependencies = forEachArtifactAndVisiblePackage(exportConfigs, { a, p ->
            bundleExport(p, a.moduleVersion.id.version)
        })
        attributes("Export-Package": (sdkExports + exportedDependencies).join(","))
    }
}

def bundleImport(packageName, importVersion, versionLimit) {
    packageName + ";version=\"[" + importVersion + "," + versionLimit + ")\""
}

def bundleExport(packageName, exportVersion) {
    packageName + ";version=\"" + exportVersion + "\""
}

def nextMajorVersion(v) {
    def majorComponent = v.contains('.') ? v.substring(0, v.indexOf('.')) : v;
    String.valueOf(Integer.parseInt(majorComponent) + 1)
}

def forEachArtifactAndVisiblePackage(configs, closure) {
    configs.collectMany { it.resolvedConfiguration.resolvedArtifacts }
        .collectMany { a ->
            def exportedPackages = getOsgiPackageExportsFromJar(a.file)
            if (exportedPackages == null) {
                // This dependency didn't specify OSGi exports, so we'll just have to assume that
                // we might need to use any package that's in this jar (with a little special-casing
                // to exclude things we probably should not be importing).
                exportedPackages = getPackagesInDependencyJar(a.file)
                    .findAll { !it.contains(".internal") }
            }
            exportedPackages.collect { p -> closure(a, p) }
        }
}

def getOsgiPackageExportsFromJar(file) {
    return new java.util.jar.JarFile(file).withCloseable { jar ->
        def manifest = jar.manifest
        if (manifest == null) {
            return null
        }
        def dict = new java.util.Hashtable() // sadly, the manifest parser requires a Dictionary
        manifest.mainAttributes.each { k, v -> dict.put(k.toString(), v.toString()) }
        return org.eclipse.virgo.util.osgi.manifest.BundleManifestFactory.createBundleManifest(dict)
            .exportPackage.exportedPackages.collect { it.packageName }
    }
}

artifacts {
    archives jar, sourcesJar, javadocJar, shadowJar, shadowJarAll
}

test {
    testLogging {
        events "passed", "skipped", "failed", "standardOut", "standardError"
        showStandardStreams = true
        exceptionFormat = 'full'
    }
}

idea {
    module {
        downloadJavadoc = true
        downloadSources = true
    }
}

nexusStaging {
    packageGroup = "com.launchdarkly"
    numberOfRetries = 40 // we've seen extremely long delays in closing repositories
}

def pomConfig = {
    name 'LaunchDarkly SDK for Java'
    packaging 'jar'
    url 'https://github.com/launchdarkly/java-server-sdk'

    licenses {
        license {
            name 'The Apache License, Version 2.0'
            url 'http://www.apache.org/licenses/LICENSE-2.0.txt'
        }
    }

    developers {
        developer {
            id 'jkodumal'
            name 'John Kodumal'
            email 'john@launchdarkly.com'
        }
    }

    scm {
        connection 'scm:git:git://github.com/launchdarkly/java-server-sdk.git'
        developerConnection 'scm:git:ssh:git@github.com:launchdarkly/java-server-sdk.git'
        url 'https://github.com/launchdarkly/java-server-sdk'
    }
}

publishing {
    publications {
        shadow(MavenPublication) { publication ->
            project.shadow.component(publication)

            artifact jar
            artifact sourcesJar
            artifact javadocJar
            artifact shadowJarAll
            artifact testJar
            
            pom.withXml {
                def root = asNode()
                root.appendNode('description', 'Official LaunchDarkly SDK for Java')

                // The following workaround is for a known issue where the Shadow plugin assumes that all
                // non-shaded dependencies should have "runtime" scope rather than "compile".
                //    https://github.com/johnrengelman/shadow/issues/321
                //    https://github.com/launchdarkly/java-server-sdk/issues/151
                // Currently there doesn't seem to be any way way around this other than simply hacking the
                // pom at this point after it has been generated by Shadow. All of the dependencies that
                // are in the pom at this point should have compile scope.
                def dependenciesNode = root.getAt('dependencies').get(0)
                dependenciesNode.each { dependencyNode ->
                    def scopeNode = dependencyNode.getAt('scope').get(0)
                    scopeNode.setValue('compile')
                }

                root.children().last() + pomConfig
            }
        }
    }
    repositories {
        mavenLocal()
    }
}

nexusPublishing {
    clientTimeout = java.time.Duration.ofMinutes(2) // we've seen extremely long delays in creating repositories
    repositories {
        sonatype {
            username = ossrhUsername
            password = ossrhPassword            
        }
    }
}

signing {
    sign publishing.publications.shadow
}

tasks.withType(Sign) {
    onlyIf { !"1".equals(project.findProperty("LD_SKIP_SIGNING")) } // so we can build jars for testing in CI
}

// This task is used by the logic in ./packaging-test to get copies of all the direct and transitive
// dependencies of the SDK, so they can be put on the classpath as needed during tests.
task exportDependencies(type: Copy, dependsOn: compileJava) {
    into "packaging-test/temp/dependencies-all"
    from configurations.runtimeClasspath.resolvedConfiguration.resolvedArtifacts.collect { it.file }
}

gitPublish {
    repoUri = 'git@github.com:launchdarkly/java-server-sdk.git'
    branch = 'gh-pages'
    contents {
        from javadoc
    }
    commitMessage = 'publishing javadocs'
}<|MERGE_RESOLUTION|>--- conflicted
+++ resolved
@@ -74,20 +74,11 @@
 // will be completely omitted from the "thin" jar, and will be embedded with shaded names
 // in the other two SDK jars.
 libraries.internal = [
-<<<<<<< HEAD
-    "commons-codec:commons-codec:$commonsCodecVersion",
-    "com.google.code.gson:gson:$gsonVersion",
-    "com.google.guava:guava:$guavaVersion",
-    "com.launchdarkly:okhttp-eventsource:$okHttpEventSourceVersion",
-    "org.yaml:snakeyaml:$snakeYamlVersion"
-=======
     "commons-codec:commons-codec:${versions.commonsCodec}",
     "com.google.code.gson:gson:${versions.gson}",
     "com.google.guava:guava:${versions.guava}",
     "com.launchdarkly:okhttp-eventsource:${versions.okhttpEventsource}",
     "org.yaml:snakeyaml:${versions.snakeyaml}",
-    "redis.clients:jedis:${versions.jedis}"
->>>>>>> 87ae2447
 ]
 
 // Add dependencies to "libraries.external" that are exposed in our public API, or that have
