--- conflicted
+++ resolved
@@ -32,7 +32,6 @@
 
 ext.libraries = [:]
 
-<<<<<<< HEAD
 ext.imports = [
     commons_codec: [ version: "1.10" ],
     guava: [ version: "19.0" ],
@@ -44,11 +43,9 @@
     slf4j_api: [ version: "1.7.21", limit: "2" ]
 ]
 
-=======
 // Add dependencies to "libraries.internal" that are not exposed in our public API. These
 // will be completely omitted from the "thin" jar, and will be embedded with shaded names
 // in the other two SDK jars.
->>>>>>> beb8a1d2
 libraries.internal = [
     "commons-codec:commons-codec:" + imports.commons_codec.version,
     "com.google.guava:guava:" + imports.guava.version,
@@ -210,31 +207,6 @@
         exclude(dependency('com.google.code.gson:.*:.*'))
     }
 
-<<<<<<< HEAD
-    // Shade all jars except for launchdarkly
-    relocate('com', 'com.launchdarkly.shaded.com') {
-        exclude("com.launchdarkly.client.*")
-        exclude("com.launchdarkly.client.files.*")
-        exclude("com.google.gson.*")
-        exclude("com.google.gson.annotations.*")
-        exclude("com.google.gson.internal.*")
-        exclude("com.google.gson.internal.bind.*")
-        exclude("com.google.gson.internal.bind.util.*")
-        exclude("com.google.gson.reflect.*")
-        exclude("com.google.gson.stream.*")
-    }
-    relocate('okhttp3', 'com.launchdarkly.shaded.okhttp3')
-    relocate('okio', 'com.launchdarkly.shaded.okio')
-    relocate('org', 'com.launchdarkly.shaded.org') {
-        exclude("org.slf4j.*")
-        exclude("org.slf4j.event.*")
-        exclude("org.slf4j.helpers.*")
-        exclude("org.slf4j.spi.*")
-    }
-    relocate('redis', 'com.launchdarkly.shaded.redis')
-
-=======
->>>>>>> beb8a1d2
     manifest {
         attributes("Implementation-Version": version)
 
